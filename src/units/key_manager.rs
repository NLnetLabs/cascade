--- conflicted
+++ resolved
@@ -1025,13 +1025,8 @@
         #[allow(clippy::boxed_local)] keys_dir: Box<Utf8Path>,
         #[allow(clippy::boxed_local)] dnst_binary_path: Box<Utf8Path>,
     ) -> Self {
-<<<<<<< HEAD
-        let cfg_path = keys_dir.join(format!("{name}.cfg"));
+        let cfg_path = keys_dir.join(format!("{}.cfg", name.to_string().to_lowercase()));
         let mut cmd = std::process::Command::new(dnst_binary_path.as_std_path());
-=======
-        let cfg_path = keys_dir.join(format!("{}.cfg", name.to_string().to_lowercase()));
-        let mut cmd = Command::new(dnst_binary_path.as_std_path());
->>>>>>> 22d20141
         cmd.arg("keyset").arg("-c").arg(&cfg_path);
         Self {
             cmd: Some(AsyncHistoricalCommand::new(cmd)),
