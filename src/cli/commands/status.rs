--- conflicted
+++ resolved
@@ -24,22 +24,6 @@
 impl Status {
     pub async fn execute(self, client: CascadeApiClient) -> Result<(), String> {
         match self.command {
-<<<<<<< HEAD
-            Some(StatusCommand::Zone { name }) => {
-                // TODO: move to function that can be called by the general
-                // status command with a zone arg?
-                let url = format!("/zone/{name}/status");
-                let _response: ZoneStatusResult = client
-                    .get(&url)
-                    .send()
-                    .and_then(|r| r.json())
-                    .await
-                    .map_err(|e| format!("HTTP request failed: {e}"))?;
-
-                println!("Success: Sent zone reload command for {}", name)
-            }
-=======
->>>>>>> 1a89ed18
             Some(_) => todo!(),
             None => {
                 let response: ServerStatusResult = client
