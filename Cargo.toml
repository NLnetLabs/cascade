--- conflicted
+++ resolved
@@ -16,22 +16,11 @@
 path = "src/main.rs"
 
 [dependencies]
-<<<<<<< HEAD
-arc-swap       = "1.7.0"
-bytes	       = "1.0"
-chrono         = "0.4.11"
-clap           = { version = "4.4", features = [ "cargo", "wrap_help" ] }
-dirs           = "4.0"
-domain         = { git = "https://github.com/NLnetLabs/domain", branch = "aryas-nameshed-patches", features = [
-    "std",
-    "kmip",
-=======
 arc-swap           = "1.7.0"
 bytes              = "1.0"
 clap               = { version = "4.5", features = [ "cargo", "wrap_help", "derive" ] }
 daemonbase         = "0.1.4"
 domain             = { git = "https://github.com/NLnetLabs/domain", branch = "patches-for-nameshed-prototype", features = [
->>>>>>> 3b0ea4f4
     "openssl",
     "tokio-stream",
     "tsig",
@@ -62,9 +51,6 @@
 url                = { version = "2.4", features = ["serde"] }
 rayon = "1.10.0"
 
-<<<<<<< HEAD
-# Nameshed contains many performance-sensitive hashmaps and is not expected to
-=======
 # Jiff is used by zone_signer for the DateCounter serial policy.
 jiff = "0.2.15"
 
@@ -95,7 +81,6 @@
 hostname = "0.4.1"
 
 # Cascade contains many performance-sensitive hashmaps and is not expected to
->>>>>>> 3b0ea4f4
 # be accessible to attackers.  'std's default hasher, which is slow but secure
 # against HashDoS attacks, is not appropriate.  A performant, cryptographically
 # insecure hash function is needed.
