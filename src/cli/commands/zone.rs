--- conflicted
+++ resolved
@@ -87,11 +87,7 @@
     },
 
     /// Reject a zone being reviewed.
-<<<<<<< HEAD
-    #[command(name = "approve")]
-=======
     #[command(name = "reject")]
->>>>>>> 5832c6c0
     Reject {
         /// Whether to reject an unsigned or signed version of the zone.
         #[command(flatten)]
