//! Saving Cascade's zone state.

use std::{
    collections::hash_map,
    fs,
    io::{self, BufReader},
    sync::Arc,
};

use camino::Utf8Path;
use serde::{Deserialize, Serialize};

use crate::{
    policy::{Policy, PolicyVersion},
    zone::{Zone, ZoneState},
};

pub mod v1;

//----------- ZoneStateSpec ----------------------------------------------------

/// A zone state file.
#[derive(Clone, Debug, Serialize, Deserialize)]
#[serde(rename_all = "kebab-case", tag = "version")]
pub enum Spec {
    /// The version 1 format.
    V1(v1::Spec),
}

//--- Conversion

impl Spec {
    /// Merge this specification with an existing zone state.
    pub fn parse_into(
        self,
        zone: &Arc<Zone>,
        state: &mut ZoneState,
        policies: &mut foldhash::HashMap<Box<str>, Policy>,
    ) {
        /// Synchronize a loaded policy with global state.
        fn sync_policy(
            policy: PolicyVersion,
            zone: &Arc<Zone>,
            policies: &mut foldhash::HashMap<Box<str>, Policy>,
        ) -> Arc<PolicyVersion> {
            // Check whether a policy of this name exists.
            match policies.entry(policy.name.clone()) {
                hash_map::Entry::Occupied(entry) => {
                    // A policy of this name exists.  Compare to it.
                    let existing = &entry.get().latest;
                    if **existing == policy {
                        return existing.clone();
                    }

                    // TODO: Continue using the older version of the policy, and
                    // enqueue an explicit change to the zone, so that any
                    // necessary hooks (e.g. re-signing) can be activated.
                    log::warn!(
                        "Zone '{}' is using an older version of policy '{}'; it will be updated",
                        zone.name,
                        policy.name
                    );
                    existing.clone()
                }

                hash_map::Entry::Vacant(entry) => {
                    log::warn!(
                        "Zone '{}' is using an unknown policy '{}'; the policy has been restored",
                        zone.name,
                        policy.name
                    );

                    let policy = Arc::new(policy);
                    entry.insert(Policy {
                        latest: policy.clone(),
                        mid_deletion: false,
                        zones: Default::default(),
                    });
                    policy
                }
            }
        }

        match self {
            Self::V1(v1::Spec {
                policy,
<<<<<<< HEAD
                last_signed_serial,
            }) => {
                state.policy = policy.map(|policy| sync_policy(policy.parse(), zone, policies));
                state.last_signed_serial = last_signed_serial;
=======
                min_expiration,
                next_min_expiration,
            }) => {
                state.policy = policy.map(|policy| sync_policy(policy.parse(), zone, policies));
                state.min_expiration = min_expiration;
                state.next_min_expiration = next_min_expiration;
>>>>>>> 0564e350
            }
        }
    }

    /// Build into this specification.
    pub fn build(zone: &ZoneState) -> Self {
        Self::V1(v1::Spec::build(zone))
    }
}

//--- Loading / Saving

impl Spec {
    /// Load and parse this specification from a file.
    pub fn load(path: &Utf8Path) -> io::Result<Self> {
        let file = BufReader::new(fs::File::open(path)?);
        let spec = serde_json::from_reader(file)?;
        Ok(spec)
    }

    /// Build and save this specification to a file.
    pub fn save(&self, path: &Utf8Path) -> io::Result<()> {
        let text = serde_json::to_string(self)?;
        crate::util::write_file(path, text.as_bytes())
    }
}<|MERGE_RESOLUTION|>--- conflicted
+++ resolved
@@ -84,19 +84,14 @@
         match self {
             Self::V1(v1::Spec {
                 policy,
-<<<<<<< HEAD
-                last_signed_serial,
-            }) => {
-                state.policy = policy.map(|policy| sync_policy(policy.parse(), zone, policies));
-                state.last_signed_serial = last_signed_serial;
-=======
                 min_expiration,
                 next_min_expiration,
+                last_signed_serial,
             }) => {
                 state.policy = policy.map(|policy| sync_policy(policy.parse(), zone, policies));
                 state.min_expiration = min_expiration;
                 state.next_min_expiration = next_min_expiration;
->>>>>>> 0564e350
+                state.last_signed_serial = last_signed_serial;
             }
         }
     }
