--- conflicted
+++ resolved
@@ -6,10 +6,7 @@
 use domain::base::message_builder::{AdditionalBuilder, MessageBuilder};
 use domain::base::name::{Label, ToDname};
 use domain::base::wire::Composer;
-<<<<<<< HEAD
 use domain::dep::octseq::Octets;
-=======
->>>>>>> a7e482a3
 use super::flavor::Flavor;
 use super::nodes::{
     NodeChildren, NodeRrsets, OutOfZone, Special, ZoneApex, ZoneCut, ZoneNode,
@@ -315,15 +312,9 @@
         self.authority = Some(authority)
     }
 
-<<<<<<< HEAD
     pub fn to_message<RequestOctets: Octets, Target: Composer>(
         &self,
         message: &Message<RequestOctets>,
-=======
-    pub fn to_message<Target: Composer>(
-        &self,
-        message: &Message<[u8]>,
->>>>>>> a7e482a3
         builder: MessageBuilder<Target>
     ) -> AdditionalBuilder<Target> {
         let question = message.sole_question().unwrap();
