--- conflicted
+++ resolved
@@ -129,24 +129,10 @@
     tokio::spawn(unit.run(cmd_rx));
     unit_tx_slots.insert("RS2".into(), cmd_tx);
 
-    // Spawn the published zone server.
-    // Use system provided sockets/listeners in preference to listen addresses
-    // from configuration.
-    let mut listen = get_system_provided_sockets();
-
-    if listen.is_empty() {
-        listen.push("tcp:127.0.0.1:8058".parse().unwrap());
-        listen.push("udp:127.0.0.1:8058".parse().unwrap());
-    }
-
     log::info!("Starting unit 'PS'");
     let unit = ZoneServerUnit {
         center: center.clone(),
         http_api_path: Arc::new(String::from("/_unit/ps/")),
-<<<<<<< HEAD
-        listen,
-=======
->>>>>>> c2f05fa3
         _xfr_out: HashMap::from([(zone_name, "127.0.0.1:8055".into())]),
         mode: zone_server::Mode::Publish,
         source: zone_server::Source::PublishedZones,
@@ -165,20 +151,6 @@
     let (cmd_tx, cmd_rx) = mpsc::unbounded_channel();
     tokio::spawn(unit.run(cmd_rx));
     unit_tx_slots.insert("HS".into(), cmd_tx);
-}
-
-fn get_system_provided_sockets() -> Vec<ListenAddr> {
-    let mut listen_addr = vec![];
-    let mut provided = listenfd::ListenFd::from_env();
-    for idx in 0..provided.len() {
-        if let Ok(Some(sock)) = provided.take_udp_socket(idx) {
-            // Found a system provided UDP socket.
-            listen_addr.push(ListenAddr::UdpSocket(sock))
-        } else if let Ok(Some(listener)) = provided.take_tcp_listener(idx) {
-            listen_addr.push(ListenAddr::TcpListener(listener));
-        }
-    }
-    listen_addr
 }
 
 /// Forward application commands.
