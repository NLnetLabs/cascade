use std::cmp::{min, Ordering};
use std::collections::{HashMap, VecDeque};
use std::path::{Path, PathBuf};
use std::sync::Arc;
use std::sync::Mutex;
use std::time::Duration;
use std::time::SystemTime;

use bytes::Bytes;
use camino::Utf8Path;
use domain::base::iana::Class;
use domain::base::name::FlattenInto;
use domain::base::{CanonicalOrd, Record, Rtype, Serial};
use domain::crypto::kmip::KeyUrl;
use domain::crypto::kmip::{self, ClientCertificate, ConnectionSettings};
use domain::crypto::sign::{KeyPair, SecretKeyBytes, SignRaw};
use domain::dep::kmip::client::pool::{ConnectionManager, SyncConnPool};
use domain::dnssec::common::parse_from_bind;
use domain::dnssec::sign::denial::config::DenialConfig;
use domain::dnssec::sign::denial::nsec3::{GenerateNsec3Config, Nsec3ParamTtlMode};
use domain::dnssec::sign::error::SigningError;
use domain::dnssec::sign::keys::keyset::{KeySet, KeyType};
use domain::dnssec::sign::keys::SigningKey;
use domain::dnssec::sign::records::{DefaultSorter, RecordsIter, Sorter};
use domain::dnssec::sign::signatures::rrsigs::{sign_sorted_zone_records, GenerateRrsigConfig};
use domain::dnssec::sign::traits::SignableZoneInPlace;
use domain::dnssec::sign::SigningConfig;
use domain::rdata::dnssec::Timestamp;
use domain::rdata::{Dnskey, Nsec3param, Rrsig, Soa, ZoneRecordData};
use domain::zonefile::inplace::{Entry, Zonefile};
use domain::zonetree::types::{StoredRecordData, ZoneUpdate};
use domain::zonetree::update::ZoneUpdater;
use domain::zonetree::{StoredName, StoredRecord, Zone, ZoneBuilder};
use jiff::tz::TimeZone;
use jiff::{Timestamp as JiffTimestamp, Zoned};
use log::warn;
use log::{debug, error, info, trace};
use rayon::slice::ParallelSliceMut;
use serde::{Deserialize, Serialize};
use tokio::select;
use tokio::sync::mpsc::{self, Receiver, Sender};
use tokio::sync::{oneshot, RwLock, Semaphore};
use tokio::task::spawn_blocking;
use tokio::time::{sleep_until, Instant};
#[cfg(feature = "tls")]
use tokio_rustls::rustls::ServerConfig;
use url::Url;

use crate::center::Center;
use crate::common::light_weight_zone::LightWeightZone;
use crate::comms::ApplicationCommand;
use crate::comms::Terminated;
use crate::payload::Update;
<<<<<<< HEAD
use crate::policy::{Nsec3OptOutPolicy, PolicyVersion, SignerDenialPolicy, SignerSerialPolicy};
use crate::units::http_server::KmipServerState;
use crate::units::key_manager::{KmipClientCredentialsFile, KmipServerCredentialsFileMode};
=======
use crate::policy::{PolicyVersion, SignerDenialPolicy, SignerSerialPolicy};
>>>>>>> 8e33b221
use crate::zonemaintenance::types::{
    serialize_duration_as_secs, serialize_instant_as_duration_secs, serialize_opt_duration_as_secs,
};
use core::sync::atomic::AtomicBool;

// Re-signing zones before signatures expire works as follows:
// - compute when the first zone needs to be re-signed. Loop over unsigned
//   zones, take the min_expiration field for state, and subtract the remain
//   time for policy. If the min_expiration time is currently listed for the
//   zone in resign_busy then skip the zone. The minimum is when the first
//   zone needs to be re-signed. Sleep until this moment in the main select!
//   loop.
// - When the sleep is done, loop over all unsigned zones, and for each zone
//   check if the zone needs to be re-signed now. If so, send a message to
//   central command and add the zone the resign_busy. After that
//   recompute when the first zone needs to be re-signed.
// - central command forwards PublishSignedZone messages. When such a message
//   is received, recompute when the first zone eneds to be re-signed.

/// A default poll interval in case no zones need to be resigned.
///
/// This simplifies code. Just a high value to avoid extra overhead.
const IDLE_RESIGNER_POLL_INTERVAL: Duration = Duration::from_secs(24 * 3600);

#[derive(Debug)]
pub struct ZoneSignerUnit {
    pub center: Arc<Center>,

    pub treat_single_keys_as_csks: bool,

    pub use_lightweight_zone_tree: bool,

    pub max_concurrent_operations: usize,

    pub max_concurrent_rrsig_generation_tasks: usize,
    // pub kmip_server_conn_settings: HashMap<String, KmipServerConnectionSettings>,
}

#[allow(dead_code)]
impl ZoneSignerUnit {
    fn default_max_concurrent_operations() -> usize {
        1
    }

    fn default_max_concurrent_rrsig_generation_tasks() -> usize {
        std::thread::available_parallelism().unwrap().get() - 1
    }
}

impl ZoneSignerUnit {
    pub async fn run(
        self,
        cmd_rx: mpsc::UnboundedReceiver<ApplicationCommand>,
        ready_tx: oneshot::Sender<bool>,
    ) -> Result<(), Terminated> {
        // TODO: metrics and status reporting

<<<<<<< HEAD
=======
        // Create KMIP server connection pools.
        // Warning: This will block until the pools have established their
        // minimum number of connections or timed out.
        let expected_kmip_server_conn_pools = self.kmip_server_conn_settings.len();

        let kmip_servers: HashMap<String, SyncConnPool> = self.kmip_server_conn_settings.drain().filter_map(|(server_id, conn_settings)| {
            let _host_and_port = (conn_settings.server_addr.clone(), conn_settings.server_port);

            match ConnectionManager::create_connection_pool(
                server_id.clone(),
                Arc::new(conn_settings.clone().into()),
                10,
                Some(Duration::from_secs(60)),
                Some(Duration::from_secs(60)),
            ) {
                Ok(kmip_conn_pool) => {
                    match kmip_conn_pool.get() {
                        Ok(conn) => {
                            match conn.query() {
                                Ok(q) => {
                                    // TODO: Check if the server meets our
                                    // needs. We can't assume domain will do
                                    // that for us because domain doesn't know
                                    // which functions we need.
                                    info!("Established connection pool for KMIP server '{server_id}' reporting as '{}'", q.vendor_identification.unwrap_or_default());
                                    Some((server_id, kmip_conn_pool))
                                }
                                Err(err) => {
                                    error!("Failed to create usable connection pool for KMIP server '{server_id}': {err}");
                                    None
                                }
                            }
                        }
                        Err(err) => {
                            error!("Failed to create usable connection pool for KMIP server '{server_id}': {err}");
                            None
                        }
                    }
                }

                Err(err) => {
                    error!("Failed to create connection pool for KMIP server '{server_id}': {err}");
                    None
                }
            }
        }).collect();

        if kmip_servers.len() != expected_kmip_server_conn_pools {
            let _ = ready_tx.send(false);
            return Err(Terminated);
        }

        // Notify the manager that we are ready.
        ready_tx.send(true).map_err(|_| Terminated)?;

>>>>>>> 8e33b221
        ZoneSigner::new(
            self.center,
            self.use_lightweight_zone_tree,
            self.max_concurrent_operations,
            self.max_concurrent_rrsig_generation_tasks,
            self.treat_single_keys_as_csks,
            // kmip_servers,
        )
        .run(cmd_rx)
        .await?;

        Ok(())
    }

    fn load_private_key(key_path: &Path) -> Result<SecretKeyBytes, Terminated> {
        let private_data = std::fs::read_to_string(key_path).map_err(|err| {
            error!("Unable to read file '{}': {err}", key_path.display());
            Terminated
        })?;

        // Note: Compared to the original ldns-signzone there is a minor
        // regression here because at the time of writing the error returned
        // from parsing indicates broadly the type of parsing failure but does
        // note indicate the line number at which parsing failed.
        let secret_key = SecretKeyBytes::parse_from_bind(&private_data).map_err(|err| {
            error!(
                "Unable to parse BIND formatted private key file '{}': {err}",
                key_path.display(),
            );
            Terminated
        })?;

        Ok(secret_key)
    }

    fn load_public_key(key_path: &Path) -> Result<Record<StoredName, Dnskey<Bytes>>, Terminated> {
        let public_data = std::fs::read_to_string(key_path).map_err(|_| {
            error!("loading public key from file '{}'", key_path.display(),);
            Terminated
        })?;

        // Note: Compared to the original ldns-signzone there is a minor
        // regression here because at the time of writing the error returned
        // from parsing indicates broadly the type of parsing failure but does
        // note indicate the line number at which parsing failed.
        let public_key_info = parse_from_bind(&public_data).map_err(|err| {
            error!(
                "Unable to parse BIND formatted public key file '{}': {}",
                key_path.display(),
                err
            );
            Terminated
        })?;

        Ok(public_key_info)
    }
}

//------------ ZoneSigner ----------------------------------------------------

struct ZoneSigner {
    center: Arc<Center>,
    use_lightweight_zone_tree: bool,
    concurrent_operation_permits: Semaphore,
    max_concurrent_rrsig_generation_tasks: usize,
    signer_status: Arc<RwLock<ZoneSignerStatus>>,
    treat_single_keys_as_csks: bool,
    kmip_servers: Arc<Mutex<HashMap<String, SyncConnPool>>>,
    keys_dir: Box<Utf8Path>,
}

impl ZoneSigner {
    #[allow(clippy::too_many_arguments)]
    fn new(
        center: Arc<Center>,
        use_lightweight_zone_tree: bool,
        max_concurrent_operations: usize,
        max_concurrent_rrsig_generation_tasks: usize,
        treat_single_keys_as_csks: bool,
        // kmip_servers: HashMap<String, SyncConnPool>,
    ) -> Self {
        let state = center.state.lock().unwrap();
        let keys_dir = state.config.keys_dir.clone();
        drop(state);

        Self {
            center,
            use_lightweight_zone_tree,
            concurrent_operation_permits: Semaphore::new(max_concurrent_operations),
            max_concurrent_rrsig_generation_tasks,
            signer_status: Default::default(),
            treat_single_keys_as_csks,
            kmip_servers: Default::default(),
            keys_dir,
        }
    }

    async fn run(
        self,
        mut cmd_rx: mpsc::UnboundedReceiver<ApplicationCommand>,
    ) -> Result<(), crate::comms::Terminated> {
        let next_resign_time = self.next_resign_time();
        let mut next_resign_time =
            next_resign_time.unwrap_or(Instant::now() + IDLE_RESIGNER_POLL_INTERVAL);
        loop {
            select! {
            _ = sleep_until(next_resign_time) => {
                self.resign_zones();
                next_resign_time = self.next_resign_time().unwrap_or(Instant::now() + IDLE_RESIGNER_POLL_INTERVAL);
            }
            opt_cmd = cmd_rx.recv() => {
                let Some(cmd) = opt_cmd else { break };
                if !self.handle_command(cmd, &mut next_resign_time).await {
                break;
                }
            }
            }
        }

        Ok(())
    }

    /// Handle incoming requests.
    ///
    /// Return true if the caller should continue, false when a Terminate
    /// command is received.
    async fn handle_command(
        &self,
        cmd: ApplicationCommand,
        next_resign_time: &mut Instant,
    ) -> bool {
        info!("[ZS]: Received command: {cmd:?}");
        match &cmd {
            ApplicationCommand::Terminate => {
                // self.status_reporter.terminated();
                return false;
            }

            ApplicationCommand::SignZone {
                zone_name,
                zone_serial, // TODO: the serial number is ignored, but is that okay?
            } => {
                if let Err(err) = self.sign_zone(zone_name, zone_serial.is_none()).await {
                    error!("[ZS]: Signing of zone '{zone_name}' failed: {err}");
                }
            }
            ApplicationCommand::PublishSignedZone { .. } => {
                trace!("[ZS]: a zone is published, recompute next time to re-sign");
                *next_resign_time = self
                    .next_resign_time()
                    .unwrap_or(Instant::now() + IDLE_RESIGNER_POLL_INTERVAL);
            }
            _ => { /* Not for us */ }
        }
        true
    }

    /// Signs zone_name from the Manager::unsigned_zones zone collection,
    /// unless `resign_last_signed_zone_content` is true in which case
    /// it resigns the copy of the zone from the Manager::published_zones
    /// collection instead. An alternative way to do this would be to only
    /// read the right version of the unsigned zone, but that would only
    /// be possible if the unsigned zone were definitely a ZoneApex zone
    /// rather than a LightWeightZone (and XFR-in zones are LightWeightZone
    /// instances).
    async fn sign_zone(
        &self,
        zone_name: &StoredName,
        resign_last_signed_zone_content: bool,
    ) -> Result<(), String> {
        // TODO: The signer_status mechanism is broken, as it is limited to
        // 100 slots so that if too many sign_zone() invocations occur the
        // newest will overwrite the oldest. When the permit is then finally
        // acquired, further down where start() is invoked it will fail
        // because the enqueued status item will no longer exist...
        info!("[ZS]: Waiting to start signing operation for zone '{zone_name}'.");
        self.signer_status.write().await.enqueue(zone_name.clone());

        let _permit = self.concurrent_operation_permits.acquire().await.unwrap();
        info!("[ZS]: Starting signing operation for zone '{zone_name}'");

        //
        // Lookup the zone to sign.
        //
        let zone_to_sign = match resign_last_signed_zone_content {
            false => {
                let unsigned_zones = self.center.unsigned_zones.load();
                unsigned_zones.get_zone(&zone_name, Class::IN).cloned()
            }
            true => {
                let published_zones = self.center.published_zones.load();
                published_zones.get_zone(&zone_name, Class::IN).cloned()
            }
        };
        let Some(unsigned_zone) = zone_to_sign else {
            return Err(format!("Unknown zone '{zone_name}'"));
        };
        let soa_rr = get_zone_soa(unsigned_zone.clone(), zone_name.clone())?;
        let ZoneRecordData::Soa(soa) = soa_rr.data() else {
            return Err(format!("SOA not found for zone '{zone_name}'"));
        };

        let (last_signed_serial, policy, kmip_server_state_dir, kmip_credentials_store_path) = {
            // Use a block to make sure that the mutex is clearly dropped.
            let state = self.center.state.lock().unwrap();
            let zone = state.zones.get(zone_name).unwrap();
            let zone_state = zone.0.state.lock().unwrap();
            let kmip_server_state_dir = state.config.kmip_server_state_dir.clone();
            let kmip_credentials_store_path = state.config.kmip_credentials_store_path.clone();
            (
                zone_state.last_signed_serial,
                zone_state.policy.clone().unwrap(),
                kmip_server_state_dir,
                kmip_credentials_store_path,
            )
        };

        let serial = match policy.signer.serial_policy {
            SignerSerialPolicy::Keep => {
                if let Some(previous_serial) = last_signed_serial {
                    if soa.serial() <= previous_serial {
                        return Err(
                            "Serial policy is Keep but upstream serial did not increase".into()
                        );
                    }
                }

                soa.serial()
            }
            SignerSerialPolicy::Counter => {
                let mut serial = soa.serial();
                if let Some(previous_serial) = last_signed_serial {
                    if serial <= previous_serial {
                        serial = previous_serial.add(1);
                    }
                }
                serial
            }
            SignerSerialPolicy::UnixTime => {
                let mut serial = Serial::now();
                if let Some(previous_serial) = last_signed_serial {
                    if serial <= previous_serial {
                        serial = previous_serial.add(1);
                    }
                }

                serial
            }
            SignerSerialPolicy::DateCounter => {
                let ts = JiffTimestamp::now();
                let zone = Zoned::new(ts, TimeZone::UTC);
                let serial = ((zone.year() as u32 * 100 + zone.month() as u32) * 100
                    + zone.day() as u32)
                    * 100;
                let mut serial: Serial = serial.into();

                if let Some(previous_serial) = last_signed_serial {
                    if serial <= previous_serial {
                        serial = previous_serial.add(1);
                    }
                }

                serial
            }
        };
        let new_soa = ZoneRecordData::Soa(Soa::new(
            soa.mname().clone(),
            soa.rname().clone(),
            serial,
            soa.refresh(),
            soa.retry(),
            soa.expire(),
            soa.minimum(),
        ));

        let soa_rr = Record::new(
            soa_rr.owner().clone(),
            soa_rr.class(),
            soa_rr.ttl(),
            new_soa,
        );

        self.signer_status
            .write()
            .await
            .start(zone_name, soa.serial());

        //
        // Lookup the signed zone to update, or create a new empty zone to
        // sign into.
        //
        let zone = self.get_or_insert_signed_zone(zone_name);

        //
        // Create a signing configuration.
        //
        // Ensure that the Mutexes are locked only in this block;
        let policy = {
            let state = self.center.state.lock().unwrap();
            let zone = state.zones.get(zone_name).unwrap();
            let zone_state = zone.0.state.lock().unwrap();
            zone_state.policy.clone()
        };
        let signing_config = self.signing_config(&policy.unwrap());
        let rrsig_cfg =
            GenerateRrsigConfig::new(signing_config.inception, signing_config.expiration);

        //
        // Convert zone records into a form we can sign.
        //
        trace!("[ZS]: Collecting records to sign for zone '{zone_name}'.");
        let walk_start = Instant::now();
        let passed_zone = unsigned_zone.clone();
        let mut records = spawn_blocking(|| collect_zone(passed_zone)).await.unwrap();
        records.push(soa_rr.clone());

        let walk_time = walk_start.elapsed().as_secs();
        let unsigned_rr_count = records.len();

        self.signer_status.write().await.update(zone_name, |s| {
            s.unsigned_rr_count = Some(unsigned_rr_count);
            s.walk_time = Some(Duration::from_secs(walk_time));
        });

        /// Persistent state for the keyset command.
        /// Copied frmo the keyset branch of dnst.
        #[derive(Deserialize, Serialize)]
        struct KeySetState {
            /// Domain KeySet state.
            keyset: KeySet,

            dnskey_rrset: Vec<String>,
            ds_rrset: Vec<String>,
            cds_rrset: Vec<String>,
            ns_rrset: Vec<String>,
        }

        trace!("Reading dnst keyset DNSKEY RRs and RRSIG RRs");
        // Read the DNSKEY RRs and DNSKEY RRSIG RR from the keyset state.
        let apex_name = zone.apex_name().to_string();
        let state_path = self.keys_dir.join(format!("{apex_name}.state"));
        let state = std::fs::read_to_string(&state_path)
            .map_err(|err| format!("Unable to read `dnst keyset` state file '{state_path}' while signing zone {zone_name}: {err}"))?;
        let state: KeySetState = serde_json::from_str(&state).unwrap();
        for dnskey_rr in state.dnskey_rrset {
            let mut zonefile = Zonefile::new();
            zonefile.extend_from_slice(dnskey_rr.as_bytes());
            zonefile.extend_from_slice(b"\n");
            if let Ok(Some(Entry::Record(rec))) = zonefile.next_entry() {
                eprintln!("Adding RR {dnskey_rr}");
                records.push(rec.flatten_into());
            }
        }

        trace!("Loading dnst keyset signing keys");
        // Load the signing keys indicated by the keyset state.
        let mut signing_keys = vec![];
        for (pub_key_name, key_info) in state.keyset.keys() {
            // Only use active ZSKs or CSKs to sign the records in the zone.
            if !matches!(key_info.keytype(),
                KeyType::Zsk(key_state)|KeyType::Csk(_, key_state) if key_state.signer())
            {
                continue;
            }

            if let Some(priv_key_name) = key_info.privref() {
                let priv_url = Url::parse(priv_key_name).expect("valid URL expected");
                let pub_url = Url::parse(pub_key_name).expect("valid URL expected");

                match (priv_url.scheme(), pub_url.scheme()) {
                    ("file", "file") => {
                        let priv_key_path = priv_url.path();
                        debug!("Attempting to load private key '{priv_key_path}'.");

                        let private_key = ZoneSignerUnit::load_private_key(Path::new(priv_key_path))
                            .map_err(|_| format!("Failed to load private key from '{priv_key_path}'"))?;

                        let pub_key_path = pub_url.path();
                        debug!("Attempting to load public key '{pub_key_path}'.");

                        let public_key = ZoneSignerUnit::load_public_key(Path::new(pub_key_path))
                            .map_err(|_| format!("Failed to load public key from '{pub_key_path}'"))?;

                        let key_pair = KeyPair::from_bytes(&private_key, public_key.data())
                            .map_err(|err| format!("Failed to create key pair for zone {zone_name} using key files {pub_key_path} and {priv_key_path}: {err}"))?;
                        let signing_key =
                            SigningKey::new(zone_name.clone(), public_key.data().flags(), key_pair);

                        signing_keys.push(signing_key);
                    }

                    ("kmip", "kmip") => {
                        let priv_key_url = KeyUrl::try_from(priv_url).map_err(|err| format!("Invalid KMIP URL for private key: {err}"))?;
                        let pub_key_url = KeyUrl::try_from(pub_url).map_err(|err| format!("Invalid KMIP URL for public key: {err}"))?;

                        // TODO: Replace the connection pool if the persisted KMIP server settings
                        // were updated more recently than the pool was created.

                        let mut kmip_servers = self.kmip_servers.lock().unwrap();
                        let kmip_conn_pool = match kmip_servers
                            .entry(priv_key_url.server_id().to_string()) {
                                std::collections::hash_map::Entry::Occupied(e) => e.into_mut(),
                                std::collections::hash_map::Entry::Vacant(e) => {
                                    // Try and load the KMIP server settings.
                                    let p = kmip_server_state_dir.join(priv_key_url.server_id());
                                    log::info!("Reading KMIP server state from '{p}'");
                                    let f = std::fs::File::open(p).unwrap();
                                    let kmip_server: KmipServerState = serde_json::from_reader(f).unwrap();
                                    let KmipServerState {
                                        server_id,
                                        ip_host_or_fqdn: host,
                                        port,
                                        insecure,
                                        connect_timeout,
                                        read_timeout,
                                        write_timeout,
                                        max_response_bytes,
                                        has_credentials,
                                        ..
                                    } = kmip_server;

                                    let mut username = None;
                                    let mut password = None;
                                    if has_credentials {
                                        let creds_file = KmipClientCredentialsFile::new(
                                            kmip_credentials_store_path.as_std_path(),
                                            KmipServerCredentialsFileMode::ReadOnly)
                                        .unwrap();

                                        let creds = creds_file.get(&server_id)
                                            .ok_or(format!("Missing credentials for KMIP server '{server_id}'"))?;

                                        username = Some(creds.username.clone());
                                        password = creds.password.clone();
                                    }

                                    let conn_settings = ConnectionSettings {
                                        host,
                                        port,
                                        username,
                                        password,
                                        insecure,
                                        client_cert: None, // TODO
                                        server_cert: None, // TODO
                                        ca_cert: None, // TODO
                                        connect_timeout: Some(connect_timeout),
                                        read_timeout: Some(read_timeout),
                                        write_timeout: Some(write_timeout),
                                        max_response_bytes: Some(max_response_bytes),
                                    };

                                    let pool = ConnectionManager::create_connection_pool(
                                        server_id.clone(),
                                        Arc::new(conn_settings.clone()),
                                        10,
                                        Some(Duration::from_secs(60)),
                                        Some(Duration::from_secs(60)),
                                    ).map_err(|err| format!("Failed to create connection pool for KMIP server '{server_id}': {err}"))?;

                                    e.insert(pool)
                                }
                            };

                        let _flags = priv_key_url.flags();

                        let key_pair = KeyPair::Kmip(kmip::sign::KeyPair::from_urls(
                            priv_key_url,
                            pub_key_url,
                            kmip_conn_pool.clone(),
                        ).map_err(|err| format!("Failed to create keypair for KMIP key IDs: {err}"))?);

                        let signing_key = SigningKey::new(zone_name.clone(), key_pair.flags(), key_pair);

                        signing_keys.push(signing_key);
                    }

                    (other1, other2) => return Err(format!("Using different key URI schemes ({other1} vs {other2}) for a public/private key pair is not supported.")),
                }

                debug!("Loaded key pair for zone {zone_name} from key pair");
            }
        }

        trace!("{} signing keys loaded", signing_keys.len());

        // TODO: If signing is disabled for a zone should we then allow the
        // unsigned zone to propagate through the pipeline?
        if signing_keys.is_empty() {
            warn!("No signing keys found for zone {zone_name}, aborting");
            return Ok(());
        }

        //
        // Sort them into DNSSEC order ready for NSEC(3) generation.
        //
        trace!("[ZS]: Sorting collected records for zone '{zone_name}'.");
        let sort_start = Instant::now();
        let mut records = spawn_blocking(|| {
            DefaultSorter::sort_by(&mut records, CanonicalOrd::canonical_cmp);
            records.dedup();
            records
        })
        .await
        .unwrap();
        let sort_time = sort_start.elapsed().as_secs();

        self.signer_status.write().await.update(zone_name, |s| {
            s.sort_time = Some(Duration::from_secs(sort_time));
        });

        //
        // Generate NSEC(3) RRs.
        //
        trace!("[ZS]: Generating denial records for zone '{zone_name}'.");
        let denial_start = Instant::now();
        let apex_owner = zone_name.clone();
        let unsigned_records = spawn_blocking(move || {
            // By not passing any keys to sign_zone() will only add denial RRs,
            // not RRSIGs. We could invoke generate_nsecs() or generate_nsec3s()
            // directly here instead.
            let no_keys: [&SigningKey<Bytes, KeyPair>; 0] = Default::default();
            records.sign_zone(&apex_owner, &signing_config, &no_keys)?;
            Ok(records)
        })
        .await
        .unwrap()
        .map_err(|err: SigningError| {
            format!("Failed to generate denial RRs for zone '{zone_name}': {err}")
        })?;
        let denial_time = denial_start.elapsed().as_secs();
        let denial_rr_count = unsigned_records.len() - unsigned_rr_count;

        self.signer_status.write().await.update(zone_name, |s| {
            s.denial_rr_count = Some(denial_rr_count);
            s.denial_time = Some(Duration::from_secs(denial_time));
        });

        //
        // Generate RRSIG RRs concurrently.
        //
        // Use N concurrent Rayon scoped threads to do blocking RRSIG
        // generation without interfering with Tokio task scheduling, and an
        // async task which receives generated RRSIGs via a Tokio
        // mpsc::channel and accumulates them into the signed zone.
        //
        trace!("[ZS]: Generating RRSIG records.");
        let rrsig_start = Instant::now();

        // Work out how many RRs have to be signed and how many concurrent
        // threads to sign with and how big each chunk to be signed should be.
        let rr_count = RecordsIter::new(&unsigned_records).count();
        let (parallelism, chunk_size) = self.determine_signing_concurrency(rr_count);
        info!("SIGNER: Using {parallelism} threads to sign {rr_count} owners in chunks of {chunk_size}.",);

        self.signer_status.write().await.update(zone_name, |s| {
            s.threads_used = Some(parallelism);
        });

        // Create a zone updater which will be used to add RRs resulting
        // from RRSIG generation to the signed zone. We set the create_diff
        // argument to false because we sign the zone by deleting all records
        // so from the point of view of the automatic diff creation logic all
        // records added to the zone appear to be new. Once we add support for
        // incremental signing (i.e. only regenerate, add and remove RRSIGs,
        // and update the NSEC(3) chain as needed, we can capture a diff of
        // the changes we make).
        let mut updater = ZoneUpdater::new(zone.clone(), false).await.unwrap();

        // Clear out any RRs in the current version of the signed zone. If the zone
        // supports versioning this is a NO OP.
        trace!("SIGNER: Deleting records in existing (if any) copy of signed zone.");
        updater.apply(ZoneUpdate::DeleteAllRecords).await.unwrap();

        // Create a channel for passing RRs generated by RRSIG generation to
        // a task that will insert them into the signed zone.
        let (tx, rx) =
            mpsc::channel::<(Vec<Record<StoredName, Rrsig<Bytes, StoredName>>>, Duration)>(10000);

        // Start a background task that will insert RRs that it receives from
        // the RRSIG generator below.
        let inserts_complete = tokio::task::spawn(rrsig_inserter(updater, rx));

        // Generate RRSIGs concurrently.
        trace!("SIGNER: Generating RRSIGs concurrently..");
        let keys = Arc::new(signing_keys);
        let passed_zone_name = zone_name.clone();
        let treat_single_keys_as_csks = self.treat_single_keys_as_csks;

        // Use spawn_blocking() to prevent blocking the Tokio executor. Pass
        // the unsigned records in, we get them back out again at the end.
        let signing_ok = Arc::new(AtomicBool::new(true));
        let signing_ok_inner = signing_ok.clone();
        let rrsig_generation_complete = spawn_blocking(move || {
            let records_ref = &unsigned_records;

            rayon::scope(|scope| {
                for thread_idx in 0..parallelism {
                    let is_last_chunk = thread_idx == parallelism - 1;
                    let rrsig_cfg = &rrsig_cfg;
                    let tx = tx.clone();
                    let keys = keys.clone();
                    let zone_name = passed_zone_name.clone();
                    let signing_ok_inner = signing_ok_inner.clone();

                    scope.spawn(move |_| {
                        if let Err(err) = sign_rr_chunk(
                            is_last_chunk,
                            chunk_size,
                            records_ref,
                            thread_idx,
                            rrsig_cfg,
                            tx,
                            keys,
                            &zone_name,
                            treat_single_keys_as_csks,
                        ) {
                            error!(
                                "Signing of zone {zone_name} failed in thread {thread_idx}: {err}"
                            );
                            signing_ok_inner.store(false, std::sync::atomic::Ordering::SeqCst);
                        };
                    })
                }

                drop(tx);
            });

            unsigned_records
        });

        // Wait for RRSIG generation to complete.
        let unsigned_records = rrsig_generation_complete.await.unwrap();

        if !signing_ok.load(std::sync::atomic::Ordering::SeqCst) {
            return Err("RRSIG generation error".to_string());
        }

        // Wait for RRSIG insertion to complete.
        let (mut updater, rrsig_time, insertion_time, rrsig_count) =
            inserts_complete.await.unwrap();

        self.signer_status.write().await.update(zone_name, |s| {
            s.rrsig_count = Some(rrsig_count);
            s.rrsig_reused_count = Some(0); // Not implemented yet
            s.rrsig_time = Some(Duration::from_secs(rrsig_time));
        });

        // Insert the unsigned records into the signed zone as well.
        let insert_start = Instant::now();
        for rr in unsigned_records {
            updater
                .apply(ZoneUpdate::AddRecord(Record::from_record(rr)))
                .await
                .unwrap();
        }

        // Finalize the signed zone update.
        let ZoneRecordData::Soa(soa_data) = soa_rr.data() else {
            unreachable!();
        };
        let zone_serial = soa_data.serial();

        // Store the serial in the state.
        {
            // Use a block to make sure that the mutex is clearly dropped.
            let state = self.center.state.lock().unwrap();
            let zone = state.zones.get(zone_name).unwrap();
            let mut zone_state = zone.0.state.lock().unwrap();

            zone_state.last_signed_serial = Some(zone_serial);
            zone.0.mark_dirty(&mut zone_state, &self.center);
        }

        updater.apply(ZoneUpdate::Finished(soa_rr)).await.unwrap();
        let insertion_time = insertion_time
            .saturating_add(insert_start.elapsed())
            .as_secs();

        let reader = zone.read();
        let apex_name = zone_name.clone();
        let min_expiration = Arc::new(MinTimestamp::new());
        let saved_min_expiration = min_expiration.clone();
        reader.walk(Box::new(move |name, rrset, _cut| {
            for r in rrset.data() {
                if let ZoneRecordData::Rrsig(rrsig) = r {
                    if name == apex_name
                        && (rrsig.type_covered() == Rtype::DNSKEY
                            || rrsig.type_covered() == Rtype::CDS
                            || rrsig.type_covered() == Rtype::CDNSKEY)
                    {
                        // These types come from the key manager.
                        continue;
                    }

                    min_expiration.add(rrsig.expiration());
                }
            }
        }));

        // Save the minimum of the expiration times.
        {
            // Use a block to make sure that the mutex is clearly dropped.
            let state = self.center.state.lock().unwrap();
            let zone = state.zones.get(zone_name).unwrap();
            let mut zone_state = zone.0.state.lock().unwrap();

            // Save as next_min_expiration. After the signed zone is approved
            // this value should be move to min_expiration.
            zone_state.next_min_expiration = saved_min_expiration.get();
            zone.0.mark_dirty(&mut zone_state, &self.center);
        }

        let total_time = rrsig_start.elapsed().as_secs();
        let rrsig_avg = if rrsig_time == 0 {
            rrsig_count
        } else {
            // TODO: Make this a floating point division?
            // f64::try_from(usize) isn't possible.
            rrsig_count / rrsig_time as usize
        };

        self.signer_status.write().await.update(zone_name, |s| {
            s.insertion_time = Some(Duration::from_secs(insertion_time));
            s.total_time = Some(Duration::from_secs(total_time));
        });

        self.signer_status.write().await.finish(zone_name);

        // Log signing statistics.
        info!("[STATS] {zone_name} {zone_serial} RR[count={unsigned_rr_count} walk_time={walk_time}(sec) sort_time={sort_time}(sec)] DENIAL[count={denial_rr_count} time={denial_time}(sec)] RRSIG[new={rrsig_count} reused=0 time={rrsig_time}(sec) avg={rrsig_avg}(sig/sec)] INSERTION[time={insertion_time}(sec)] TOTAL[time={total_time}(sec)] with {parallelism} threads");

        // Notify Central Command that we have finished.
        self.center
            .update_tx
            .send(Update::ZoneSignedEvent {
                zone_name: zone_name.clone(),
                zone_serial,
            })
            .unwrap();

        Ok(())
    }

    fn determine_signing_concurrency(&self, rr_count: usize) -> (usize, usize) {
        // TODO: Relevant user suggestion: "Misschien een tip voor NameShed:
        // Het aantal signerthreads dynamisch maken, zodat de signer zelf
        // extra threads kan opstarten als er geconstateerd wordt dat er veel
        // nieuwe sigs gemaakt moeten worden."
        let parallelism = if rr_count < 1024 {
            if rr_count >= 2 {
                2
            } else {
                1
            }
        } else {
            self.max_concurrent_rrsig_generation_tasks
        };
        let parallelism = std::cmp::min(parallelism, self.max_concurrent_rrsig_generation_tasks);
        let chunk_size = rr_count / parallelism;
        (parallelism, chunk_size)
    }

    fn get_or_insert_signed_zone(&self, zone_name: &StoredName) -> Zone {
        // Create an empty zone to sign into if no existing signed zone exists.
        let signed_zones = self.center.signed_zones.load();

        signed_zones
            .get_zone(zone_name, Class::IN)
            .cloned()
            .unwrap_or_else(move || {
                let mut new_zones = Arc::unwrap_or_clone(signed_zones.clone());

                let new_zone = if self.use_lightweight_zone_tree {
                    Zone::new(LightWeightZone::new(zone_name.clone(), false))
                } else {
                    ZoneBuilder::new(zone_name.clone(), Class::IN).build()
                };

                new_zones.insert_zone(new_zone.clone()).unwrap();
                self.center.signed_zones.store(Arc::new(new_zones));

                new_zone
            })
    }

    fn signing_config(&self, policy: &PolicyVersion) -> SigningConfig<Bytes, MultiThreadedSorter> {
        let denial = match &policy.signer.denial {
            SignerDenialPolicy::NSec => DenialConfig::Nsec(Default::default()),
            SignerDenialPolicy::NSec3 { opt_out } => {
                let first = parse_nsec3_config(*opt_out);
                DenialConfig::Nsec3(first)
            }
        };

        let now = Timestamp::now().into_int();
        let inception = now.wrapping_sub(policy.signer.sig_inception_offset.as_secs() as u32);
        let expiration = now.wrapping_add(policy.signer.sig_validity_time.as_secs() as u32);
        SigningConfig::new(denial, inception.into(), expiration.into())
    }

    fn next_resign_time(&self) -> Option<Instant> {
        let zone_tree = &self.center.unsigned_zones;
        let mut min_time = None;
        let now = SystemTime::now();
        for zone in zone_tree.load().iter_zones() {
            let zone_name = zone.apex_name();

            let min_expiration = {
                // Use a block to make sure that the mutex is clearly dropped.
                let state = self.center.state.lock().unwrap();
                let zone = state.zones.get(zone_name).unwrap();
                let zone_state = zone.0.state.lock().unwrap();

                zone_state.min_expiration
            };

            let Some(min_expiration) = min_expiration else {
                trace!("[ZS] resign: no min-expiration for zone {zone_name}");
                continue;
            };

            // Start a new block to make sure the mutex is released.
            {
                let mut resign_busy = self.center.resign_busy.lock().expect("should not fail");
                let opt_expiration = resign_busy.get(zone_name);
                if let Some(expiration) = opt_expiration {
                    if *expiration == min_expiration {
                        // This zone is busy.
                        trace!("[ZS]: resign: zone {zone_name} is busy");
                        continue;
                    }

                    // Zone has been resigned. Remove this entry.
                    resign_busy.remove(zone_name);
                }
            }

            // Ensure that the Mutexes are locked only in this block;
            let remain_time = {
                let state = self.center.state.lock().unwrap();
                let zone = state.zones.get(zone_name).unwrap();
                let zone_state = zone.0.state.lock().unwrap();
                // TODO: what if there is no policy?
                zone_state.policy.as_ref().unwrap().signer.sig_remain_time
            };

            let exp_time = min_expiration.to_system_time(now);
            let exp_time = exp_time - remain_time;

            min_time = if let Some(time) = min_time {
                Some(min(time, exp_time))
            } else {
                Some(exp_time)
            };
        }
        min_time.map(|t| {
            // We need to go from SystemTime to Tokio Instant, is there a
            // better way?

            // We are computing a timeout value. If the timeout is in the
            // past then we can just as well use zero.
            let since_now = t
                .duration_since(SystemTime::now())
                .unwrap_or(Duration::ZERO);

            Instant::now() + since_now
        })
    }

    fn resign_zones(&self) {
        let zone_tree = &self.center.unsigned_zones;
        let now = SystemTime::now();
        for zone in zone_tree.load().iter_zones() {
            let zone_name = zone.apex_name();

            let min_expiration = {
                // Use a block to make sure that the mutex is clearly dropped.
                let state = self.center.state.lock().unwrap();
                let zone = state.zones.get(zone_name).unwrap();
                let zone_state = zone.0.state.lock().unwrap();

                zone_state.min_expiration
            };

            let Some(min_expiration) = min_expiration else {
                continue;
            };

            // Start a new block to make sure the mutex is released.
            {
                let resign_busy = self.center.resign_busy.lock().expect("should not fail");
                let opt_expiration = resign_busy.get(zone_name);
                if let Some(expiration) = opt_expiration {
                    if *expiration == min_expiration {
                        // This zone is busy.
                        continue;
                    }
                }
            }

            // Ensure that the Mutexes are locked only in this block;
            let remain_time = {
                let state = self.center.state.lock().unwrap();
                let zone = state.zones.get(zone_name).unwrap();
                let zone_state = zone.0.state.lock().unwrap();
                // What if there is no policy?
                zone_state.policy.as_ref().unwrap().signer.sig_remain_time
            };

            let exp_time = min_expiration.to_system_time(now);
            let exp_time = exp_time - remain_time;

            if exp_time < now {
                trace!("[ZS]: re-signing: request signing of zone {zone_name}");

                // Start a new block to make sure the mutex is released.
                {
                    let mut resign_busy = self.center.resign_busy.lock().expect("should not fail");
                    resign_busy.insert(zone_name.clone(), min_expiration);
                }
                self.center
                    .update_tx
                    .send(Update::ResignZoneEvent {
                        zone_name: zone_name.clone(),
                    })
                    .unwrap();
            }
        }
    }
}

struct MinTimestamp(Mutex<Option<Timestamp>>);

impl MinTimestamp {
    fn new() -> Self {
        Self(Mutex::new(None))
    }
    fn add(&self, ts: Timestamp) {
        let mut min_ts = self.0.lock().expect("should not fail");
        if let Some(curr_min) = *min_ts {
            if ts < curr_min {
                *min_ts = Some(ts);
            }
        } else {
            *min_ts = Some(ts);
        }
    }
    fn get(&self) -> Option<Timestamp> {
        let min_ts = self.0.lock().expect("should not fail");
        *min_ts
    }
}

#[allow(clippy::too_many_arguments)]
#[allow(clippy::type_complexity)]
fn sign_rr_chunk(
    is_last_chunk: bool,
    chunk_size: usize,
    records: &[Record<StoredName, StoredRecordData>],
    thread_idx: usize,
    rrsig_cfg: &GenerateRrsigConfig,
    tx: Sender<(Vec<Record<StoredName, Rrsig<Bytes, StoredName>>>, Duration)>,
    keys: Arc<Vec<SigningKey<Bytes, KeyPair>>>,
    zone_name: &StoredName,
    treat_single_keys_as_csks: bool,
) -> Result<(), String> {
    let mut iter = RecordsIter::new(records);
    let mut n = 0;
    let mut m = 0;
    for _ in 0..thread_idx * chunk_size {
        let Some(owner_rrs) = iter.next() else {
            trace!("SIGNER: Thread {thread_idx} ran out of data after skipping {n} owners covering {m} RRs!");
            return Ok(());
        };
        m += owner_rrs.into_inner().len();
        n += 1;
    }
    trace!("SIGNER: Thread {thread_idx} skipped {n} owners covering {m} RRs.");

    let mut duration = Duration::ZERO;
    n = 0;
    m = 0;
    loop {
        if !is_last_chunk && n == chunk_size {
            trace!("SIGNER: Thread {thread_idx} reached the end of the chunk.");
            break;
        }
        let Some(owner_rrs) = iter.next() else {
            trace!("SIGNER: Thread {thread_idx} reached the end of the data.");
            break;
        };
        let slice = owner_rrs.into_inner();
        m += slice.len();
        n += 1;
        // trace!("SIGNER: Thread {i}: processing owner_rrs slice of len {}.", slice.len());
        let before = Instant::now();
        // TODO: It's stupid to build this same ZSK set every time this fn is called.
        let mut zsks = keys.iter().collect::<Vec<_>>();

        // TODO: This will not be correct if there are some KSK/ZSK pairs and
        // some lone KSKs, the lone KSKs will not be treated as ZSKs by this
        // simplistic approach.
        if treat_single_keys_as_csks && zsks.is_empty() {
            for k in keys.iter() {
                zsks.push(k);
            }
        }

        let rrsigs = sign_sorted_zone_records(zone_name, RecordsIter::new(slice), &zsks, rrsig_cfg)
            .map_err(|err| err.to_string())?;
        duration = duration.saturating_add(before.elapsed());

        if !rrsigs.is_empty() {
            // trace!("SIGNER: Thread {i}: sending {} DNSKEY RRs and {} RRSIG RRs to be stored", res.dnskeys.len(), res.rrsigs.len());
            if let Err(err) = tx.blocking_send((rrsigs, duration)) {
                return Err(format!("Unable to send RRs for storage, aborting: {err}"));
            }
        } else {
            // trace!("SIGNER: Thread {i}: no DNSKEY RRs or RRSIG RRs to be stored");
        }
    }

    trace!("SIGNER: Thread {thread_idx} finished processing {n} owners covering {m} RRs.");
    Ok(())
}

#[allow(clippy::type_complexity)]
async fn rrsig_inserter(
    mut updater: ZoneUpdater<StoredName>,
    mut rx: Receiver<(Vec<Record<StoredName, Rrsig<Bytes, StoredName>>>, Duration)>,
) -> (ZoneUpdater<StoredName>, u64, Duration, usize) {
    trace!("SIGNER: Adding new signed records to new/existing copy of signed zone.");
    let mut rrsig_count = 0usize;
    let mut max_rrsig_generation_time = Duration::ZERO;
    let mut insertion_time = Duration::ZERO;
    let start = Instant::now();

    while let Some((rrsig_records, duration)) = rx.recv().await {
        max_rrsig_generation_time = std::cmp::max(max_rrsig_generation_time, duration);

        let insert_start = Instant::now();

        for rr in rrsig_records {
            updater
                .apply(ZoneUpdate::AddRecord(Record::from_record(rr)))
                .await
                .unwrap();
            rrsig_count += 1;
        }

        insertion_time = insertion_time.saturating_add(insert_start.elapsed());
        if rrsig_count % 100 == 0 {
            let elapsed = start.elapsed().as_secs();
            let rate = if elapsed > 0 {
                rrsig_count / (elapsed as usize)
            } else {
                rrsig_count
            }; // TODO: Use floating point arithmetic?
            info!("Inserted {rrsig_count} RRSIGs in {elapsed} seconds at a rate of {rate} RRSIGs/second");
        }
    }
    trace!("SIGNER: Added {rrsig_count} RRSIG RRs to new/existing copy of signed zone.");

    let rrsig_time = max_rrsig_generation_time.as_secs();

    (updater, rrsig_time, insertion_time, rrsig_count)
}

fn get_zone_soa(
    zone: Zone,
    zone_name: StoredName,
) -> Result<Record<StoredName, StoredRecordData>, String> {
    let answer = zone
        .read()
        .query(zone_name.clone(), Rtype::SOA)
        .map_err(|_| format!("SOA not found for zone '{zone_name}'"))?;
    let (soa_ttl, soa_data) = answer
        .content()
        .first()
        .ok_or_else(|| format!("SOA not found for zone '{zone_name}'"))?;
    if !matches!(soa_data, ZoneRecordData::Soa(_)) {
        return Err(format!("SOA not found for zone '{zone_name}'"));
    };
    Ok(Record::new(zone_name.clone(), Class::IN, soa_ttl, soa_data))
}

fn collect_zone(zone: Zone) -> Vec<StoredRecord> {
    // Temporary: Accumulate the zone into a vec as we can only sign over a
    // slice at the moment, not over an iterator yet (nor can we iterate over
    // a zone yet, only walk it ...).
    let records = Arc::new(std::sync::Mutex::new(vec![]));
    let passed_records = records.clone();

    trace!("SIGNER: Walking");
    zone.read()
        .walk(Box::new(move |owner, rrset, _at_zone_cut| {
            let mut unlocked_records = passed_records.lock().unwrap();

            // SKIP DNSSEC records that should be generated by the signing
            // process (these will be present if re-signing a published signed
            // zone rather than signing an unsigned zone). Skip The SOA as
            // well. A new SOA will be added later.
            if matches!(
                rrset.rtype(),
                Rtype::DNSKEY
                    | Rtype::RRSIG
                    | Rtype::NSEC
                    | Rtype::NSEC3
                    | Rtype::CDS
                    | Rtype::CDNSKEY
                    | Rtype::SOA
            ) {
                return;
            }

            unlocked_records.extend(
                rrset.data().iter().map(|rdata| {
                    Record::new(owner.clone(), Class::IN, rrset.ttl(), rdata.to_owned())
                }),
            );
        }));

    let records = Arc::into_inner(records).unwrap().into_inner().unwrap();

    trace!(
        "SIGNER: Walked: accumulated {} records for signing",
        records.len()
    );

    records
}

fn parse_nsec3_config(opt_out: bool) -> GenerateNsec3Config<Bytes, MultiThreadedSorter> {
    let mut params = Nsec3param::default();
    if opt_out {
        params.set_opt_out_flag()
    }

    // TODO: support other ttl_modes? Seems missing from the config right now
    let ttl_mode = Nsec3ParamTtlMode::Soa;
    GenerateNsec3Config::new(params).with_ttl_mode(ttl_mode)
}

impl std::fmt::Debug for ZoneSigner {
    fn fmt(&self, f: &mut std::fmt::Formatter<'_>) -> std::fmt::Result {
        f.debug_struct("ZoneSigner").finish()
    }
}

//------------ ZoneSigningStatus ---------------------------------------------

#[derive(Copy, Clone, Serialize)]
struct RequestedStatus {
    #[serde(serialize_with = "serialize_instant_as_duration_secs")]
    requested_at: tokio::time::Instant,
}

impl RequestedStatus {
    fn new() -> Self {
        Self {
            requested_at: Instant::now(),
        }
    }
}

#[derive(Copy, Clone, Serialize)]
struct InProgressStatus {
    #[serde(serialize_with = "serialize_instant_as_duration_secs")]
    requested_at: tokio::time::Instant,
    zone_serial: Serial,
    #[serde(serialize_with = "serialize_instant_as_duration_secs")]
    started_at: tokio::time::Instant,
    unsigned_rr_count: Option<usize>,
    #[serde(serialize_with = "serialize_opt_duration_as_secs")]
    walk_time: Option<Duration>,
    #[serde(serialize_with = "serialize_opt_duration_as_secs")]
    sort_time: Option<Duration>,
    denial_rr_count: Option<usize>,
    #[serde(serialize_with = "serialize_opt_duration_as_secs")]
    denial_time: Option<Duration>,
    rrsig_count: Option<usize>,
    rrsig_reused_count: Option<usize>,
    #[serde(serialize_with = "serialize_opt_duration_as_secs")]
    rrsig_time: Option<Duration>,
    #[serde(serialize_with = "serialize_opt_duration_as_secs")]
    insertion_time: Option<Duration>,
    #[serde(serialize_with = "serialize_opt_duration_as_secs")]
    total_time: Option<Duration>,
    threads_used: Option<usize>,
}

impl InProgressStatus {
    fn new(requested_status: RequestedStatus, zone_serial: Serial) -> Self {
        Self {
            requested_at: requested_status.requested_at,
            zone_serial,
            started_at: Instant::now(),
            unsigned_rr_count: None,
            walk_time: None,
            sort_time: None,
            denial_rr_count: None,
            denial_time: None,
            rrsig_count: None,
            rrsig_reused_count: None,
            rrsig_time: None,
            insertion_time: None,
            total_time: None,
            threads_used: None,
        }
    }
}

#[derive(Copy, Clone, Serialize)]
struct FinishedStatus {
    #[serde(serialize_with = "serialize_instant_as_duration_secs")]
    requested_at: tokio::time::Instant,
    #[serde(serialize_with = "serialize_instant_as_duration_secs")]
    started_at: tokio::time::Instant,
    zone_serial: Serial,
    unsigned_rr_count: usize,
    #[serde(serialize_with = "serialize_duration_as_secs")]
    walk_time: Duration,
    #[serde(serialize_with = "serialize_duration_as_secs")]
    sort_time: Duration,
    denial_rr_count: usize,
    #[serde(serialize_with = "serialize_duration_as_secs")]
    denial_time: Duration,
    rrsig_count: usize,
    rrsig_reused_count: usize,
    #[serde(serialize_with = "serialize_duration_as_secs")]
    rrsig_time: Duration,
    #[serde(serialize_with = "serialize_duration_as_secs")]
    insertion_time: Duration,
    #[serde(serialize_with = "serialize_duration_as_secs")]
    total_time: Duration,
    threads_used: usize,
    #[serde(serialize_with = "serialize_instant_as_duration_secs")]
    finished_at: tokio::time::Instant,
}

impl FinishedStatus {
    fn new(in_progress_status: InProgressStatus) -> Self {
        Self {
            requested_at: in_progress_status.requested_at,
            zone_serial: in_progress_status.zone_serial,
            started_at: Instant::now(),
            unsigned_rr_count: in_progress_status.unsigned_rr_count.unwrap(),
            walk_time: in_progress_status.walk_time.unwrap(),
            sort_time: in_progress_status.sort_time.unwrap(),
            denial_rr_count: in_progress_status.denial_rr_count.unwrap(),
            denial_time: in_progress_status.denial_time.unwrap(),
            rrsig_count: in_progress_status.rrsig_count.unwrap(),
            rrsig_reused_count: in_progress_status.rrsig_reused_count.unwrap(),
            rrsig_time: in_progress_status.rrsig_time.unwrap(),
            insertion_time: in_progress_status.insertion_time.unwrap(),
            total_time: in_progress_status.total_time.unwrap(),
            threads_used: in_progress_status.threads_used.unwrap(),
            finished_at: Instant::now(),
        }
    }
}

#[derive(Copy, Clone, Serialize)]
enum ZoneSigningStatus {
    Requested(RequestedStatus),

    InProgress(InProgressStatus),

    Finished(FinishedStatus),
}

impl ZoneSigningStatus {
    fn new() -> Self {
        Self::Requested(RequestedStatus::new())
    }

    fn start(self, zone_serial: Serial) -> Self {
        match self {
            ZoneSigningStatus::Requested(s) => {
                Self::InProgress(InProgressStatus::new(s, zone_serial))
            }
            ZoneSigningStatus::InProgress(_) => self,
            ZoneSigningStatus::Finished(_) => {
                panic!("Cannot start a signing operation that already finished")
            }
        }
    }

    fn finish(self) -> Self {
        match self {
            ZoneSigningStatus::Requested(_) => {
                panic!("Cannot finish a signing operation that never started")
            }
            ZoneSigningStatus::InProgress(s) => Self::Finished(FinishedStatus::new(s)),
            ZoneSigningStatus::Finished(_) => self,
        }
    }
}

//------------ ZoneSignerStatus ----------------------------------------------

const MAX_SIGNING_HISTORY: usize = 100;

#[derive(Serialize)]
struct NamedZoneSigningStatus {
    zone_name: StoredName,
    status: ZoneSigningStatus,
}

#[derive(Serialize)]
struct ZoneSignerStatus {
    // Maps zone names to signing status, keeping records of previous signing.
    // Use VecDeque for its ability to act as a ring buffer: check size, if
    // at max desired capacity pop_front(), then in both cases push_back().
    zones_being_signed: VecDeque<NamedZoneSigningStatus>,
}

impl ZoneSignerStatus {
    #[allow(dead_code)]
    pub fn get(&self, wanted_zone_name: &StoredName) -> Option<&NamedZoneSigningStatus> {
        self.zones_being_signed
            .iter()
            .rfind(|v| v.zone_name == wanted_zone_name)
    }

    fn get_mut(&mut self, wanted_zone_name: &StoredName) -> Option<&mut NamedZoneSigningStatus> {
        self.zones_being_signed
            .iter_mut()
            .rfind(|v| v.zone_name == wanted_zone_name)
    }

    pub fn enqueue(&mut self, zone_name: StoredName) {
        if self.zones_being_signed.len() == self.zones_being_signed.capacity() {
            // Discard oldest.
            let _ = self.zones_being_signed.pop_front();
        }
        self.zones_being_signed.push_back(NamedZoneSigningStatus {
            zone_name,
            status: ZoneSigningStatus::new(),
        });
    }

    pub fn start(&mut self, zone_name: &StoredName, zone_serial: Serial) {
        let res = self.get_mut(zone_name);
        if matches!(
            res,
            Some(NamedZoneSigningStatus {
                status: ZoneSigningStatus::Requested(..),
                ..
            })
        ) {
            let named_status = res.unwrap();
            named_status.status = named_status.status.start(zone_serial);
        }
    }

    pub fn update<F: Fn(&mut InProgressStatus)>(&mut self, zone_name: &StoredName, cb: F) {
        if let Some(NamedZoneSigningStatus {
            status: ZoneSigningStatus::InProgress(in_progress_status),
            ..
        }) = self.get_mut(zone_name)
        {
            // Only an existing unfinished status can be updated.
            cb(in_progress_status)
        }
    }

    pub fn finish(&mut self, zone_name: &StoredName) {
        let res = self.get_mut(zone_name);
        if matches!(
            res,
            Some(NamedZoneSigningStatus {
                status: ZoneSigningStatus::InProgress(..),
                ..
            })
        ) {
            let named_status = res.unwrap();
            named_status.status = named_status.status.finish();
        }
    }
}

impl Default for ZoneSignerStatus {
    fn default() -> Self {
        Self {
            zones_being_signed: VecDeque::with_capacity(MAX_SIGNING_HISTORY),
        }
    }
}

//------------ MultiThreadedSorter -------------------------------------------

/// A parallelized sort implementation for use with [`SortedRecords`].
///
/// TODO: Should we add a `-j` (jobs) command line argument to override the
/// default Rayon behaviour of using as many threads as their are CPU cores?
struct MultiThreadedSorter;

impl domain::dnssec::sign::records::Sorter for MultiThreadedSorter {
    fn sort_by<N, D, F>(records: &mut Vec<Record<N, D>>, compare: F)
    where
        F: Fn(&Record<N, D>, &Record<N, D>) -> Ordering + Sync,
        Record<N, D>: CanonicalOrd + Send,
    {
        records.par_sort_by(compare);
    }
}

//------------ KMIP related --------------------------------------------------

#[derive(Clone, Debug)]
pub struct KmipServerConnectionSettings {
    /// Path to the client certificate file in PEM format
    pub client_cert_path: Option<PathBuf>,

    /// Path to the client certificate key file in PEM format
    pub client_key_path: Option<PathBuf>,

    /// Path to the client certificate and key file in PKCS#12 format
    pub client_pkcs12_path: Option<PathBuf>,

    /// Disable secure checks (e.g. verification of the server certificate)
    pub server_insecure: bool,

    /// Path to the server certificate file in PEM format
    pub server_cert_path: Option<PathBuf>,

    /// Path to the server CA certificate file in PEM format
    pub ca_cert_path: Option<PathBuf>,

    /// IP address, hostname or FQDN of the KMIP server
    pub server_addr: String,

    /// The TCP port number on which the KMIP server listens
    pub server_port: u16,

    /// The user name to authenticate with the KMIP server
    pub server_username: Option<String>,

    /// The password to authenticate with the KMIP server
    pub server_password: Option<String>,
}

impl Default for KmipServerConnectionSettings {
    fn default() -> Self {
        Self {
            server_addr: "localhost".into(),
            server_port: 5696,
            server_insecure: false,
            client_cert_path: None,
            client_key_path: None,
            client_pkcs12_path: None,
            server_cert_path: None,
            ca_cert_path: None,
            server_username: None,
            server_password: None,
        }
    }
}

impl From<KmipServerConnectionSettings> for ConnectionSettings {
    fn from(cfg: KmipServerConnectionSettings) -> Self {
        let client_cert = load_client_cert(&cfg);
        let _server_cert = cfg.server_cert_path.map(|p| load_binary_file(&p));
        let _ca_cert = cfg.ca_cert_path.map(|p| load_binary_file(&p));
        ConnectionSettings {
            host: cfg.server_addr,
            port: cfg.server_port,
            username: cfg.server_username,
            password: cfg.server_password,
            insecure: cfg.server_insecure,
            client_cert,
            server_cert: None,                             // TOOD
            ca_cert: None,                                 // TODO
            connect_timeout: Some(Duration::from_secs(5)), // TODO
            read_timeout: None,                            // TODO
            write_timeout: None,                           // TODO
            max_response_bytes: None,                      // TODO
        }
    }
}

fn load_client_cert(opt: &KmipServerConnectionSettings) -> Option<ClientCertificate> {
    match (
        &opt.client_cert_path,
        &opt.client_key_path,
        &opt.client_pkcs12_path,
    ) {
        (None, None, None) => None,
        (None, None, Some(path)) => Some(ClientCertificate::CombinedPkcs12 {
            cert_bytes: load_binary_file(path),
        }),
        (Some(_), None, None) | (None, Some(_), None) => {
            panic!("Client certificate authentication requires both a certificate and a key");
        }
        (_, Some(_), Some(_)) | (Some(_), _, Some(_)) => {
            panic!("Use either but not both of: client certificate and key PEM file paths, or a PCKS#12 certficate file path");
        }
        (Some(cert_path), Some(key_path), None) => Some(ClientCertificate::SeparatePem {
            cert_bytes: load_binary_file(cert_path),
            key_bytes: load_binary_file(key_path),
        }),
    }
}

pub fn load_binary_file(path: &Path) -> Vec<u8> {
    use std::{fs::File, io::Read};

    let mut bytes = Vec::new();
    File::open(path).unwrap().read_to_end(&mut bytes).unwrap();

    bytes
}<|MERGE_RESOLUTION|>--- conflicted
+++ resolved
@@ -51,13 +51,9 @@
 use crate::comms::ApplicationCommand;
 use crate::comms::Terminated;
 use crate::payload::Update;
-<<<<<<< HEAD
-use crate::policy::{Nsec3OptOutPolicy, PolicyVersion, SignerDenialPolicy, SignerSerialPolicy};
+use crate::policy::{PolicyVersion, SignerDenialPolicy, SignerSerialPolicy};
 use crate::units::http_server::KmipServerState;
 use crate::units::key_manager::{KmipClientCredentialsFile, KmipServerCredentialsFileMode};
-=======
-use crate::policy::{PolicyVersion, SignerDenialPolicy, SignerSerialPolicy};
->>>>>>> 8e33b221
 use crate::zonemaintenance::types::{
     serialize_duration_as_secs, serialize_instant_as_duration_secs, serialize_opt_duration_as_secs,
 };
@@ -115,64 +111,9 @@
     ) -> Result<(), Terminated> {
         // TODO: metrics and status reporting
 
-<<<<<<< HEAD
-=======
-        // Create KMIP server connection pools.
-        // Warning: This will block until the pools have established their
-        // minimum number of connections or timed out.
-        let expected_kmip_server_conn_pools = self.kmip_server_conn_settings.len();
-
-        let kmip_servers: HashMap<String, SyncConnPool> = self.kmip_server_conn_settings.drain().filter_map(|(server_id, conn_settings)| {
-            let _host_and_port = (conn_settings.server_addr.clone(), conn_settings.server_port);
-
-            match ConnectionManager::create_connection_pool(
-                server_id.clone(),
-                Arc::new(conn_settings.clone().into()),
-                10,
-                Some(Duration::from_secs(60)),
-                Some(Duration::from_secs(60)),
-            ) {
-                Ok(kmip_conn_pool) => {
-                    match kmip_conn_pool.get() {
-                        Ok(conn) => {
-                            match conn.query() {
-                                Ok(q) => {
-                                    // TODO: Check if the server meets our
-                                    // needs. We can't assume domain will do
-                                    // that for us because domain doesn't know
-                                    // which functions we need.
-                                    info!("Established connection pool for KMIP server '{server_id}' reporting as '{}'", q.vendor_identification.unwrap_or_default());
-                                    Some((server_id, kmip_conn_pool))
-                                }
-                                Err(err) => {
-                                    error!("Failed to create usable connection pool for KMIP server '{server_id}': {err}");
-                                    None
-                                }
-                            }
-                        }
-                        Err(err) => {
-                            error!("Failed to create usable connection pool for KMIP server '{server_id}': {err}");
-                            None
-                        }
-                    }
-                }
-
-                Err(err) => {
-                    error!("Failed to create connection pool for KMIP server '{server_id}': {err}");
-                    None
-                }
-            }
-        }).collect();
-
-        if kmip_servers.len() != expected_kmip_server_conn_pools {
-            let _ = ready_tx.send(false);
-            return Err(Terminated);
-        }
-
         // Notify the manager that we are ready.
         ready_tx.send(true).map_err(|_| Terminated)?;
 
->>>>>>> 8e33b221
         ZoneSigner::new(
             self.center,
             self.use_lightweight_zone_tree,
