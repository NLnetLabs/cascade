--- conflicted
+++ resolved
@@ -2,11 +2,8 @@
 use std::process::Command;
 use std::str::FromStr;
 use std::sync::Arc;
-<<<<<<< HEAD
 use std::time::Duration;
-=======
 use std::sync::Mutex;
->>>>>>> 8e33b221
 
 use axum::extract::OriginalUri;
 use axum::extract::Path;
@@ -25,26 +22,19 @@
 use domain::dep::kmip::client::pool::ConnectionManager;
 use log::warn;
 use log::{debug, error, info};
-<<<<<<< HEAD
 use serde::Deserialize;
 use serde::Serialize;
-use tokio::net::TcpListener;
-=======
->>>>>>> 8e33b221
 use tokio::sync::mpsc;
 use tokio::sync::oneshot;
 use tokio::task::JoinSet;
 
 use crate::api;
-<<<<<<< HEAD
 use crate::api::HsmServerAdd;
 use crate::api::HsmServerAddError;
 use crate::api::HsmServerAddResult;
 use crate::api::HsmServerGetResult;
 use crate::api::HsmServerListResult;
-=======
 use crate::api::keyset::*;
->>>>>>> 8e33b221
 use crate::api::KeyManagerPolicyInfo;
 use crate::api::LoaderPolicyInfo;
 use crate::api::PolicyChanges;
@@ -150,16 +140,12 @@
             .route("/policy/reload", post(Self::policy_reload))
             .route("/policy/list", get(Self::policy_list))
             .route("/policy/{name}", get(Self::policy_show))
-<<<<<<< HEAD
             .route("/kmip", post(Self::kmip_server_add))
             .route("/kmip", get(Self::kmip_server_list))
             .route("/kmip/{server_id}", get(Self::hsm_server_get))
-            .with_state(state);
-=======
             .route("/key/{zone}/roll", post(Self::key_roll))
             .route("/key/{zone}/remove", post(Self::key_remove))
             .with_state(state.clone());
->>>>>>> 8e33b221
 
         // Setup listen sockets
         let mut socks = vec![];
@@ -428,7 +414,68 @@
     async fn status() -> Json<ServerStatusResult> {
         Json(ServerStatusResult {})
     }
-<<<<<<< HEAD
+
+    async fn key_roll(
+        State(state): State<Arc<HttpServerState>>,
+        Path(zone): Path<Name<Bytes>>,
+        Json(key_roll): Json<KeyRoll>,
+    ) -> Json<Result<KeyRollResult, KeyRollError>> {
+        let (tx, mut rx) = mpsc::channel(10);
+        state
+            .center
+            .app_cmd_tx
+            .send((
+                "KM".into(),
+                ApplicationCommand::RollKey {
+                    zone: zone.clone(),
+                    key_roll,
+                    http_tx: tx,
+                },
+            ))
+            .unwrap();
+
+        let res = rx.recv().await;
+        let Some(res) = res else {
+            return Json(Err(KeyRollError::RxError));
+        };
+
+        if let Err(e) = res {
+            return Json(Err(e));
+        }
+
+        Json(Ok(KeyRollResult { zone }))
+    }
+
+    async fn key_remove(
+        State(state): State<Arc<HttpServerState>>,
+        Path(zone): Path<Name<Bytes>>,
+        Json(key_remove): Json<KeyRemove>,
+    ) -> Json<Result<KeyRemoveResult, KeyRemoveError>> {
+        let (tx, mut rx) = mpsc::channel(10);
+        state
+            .center
+            .app_cmd_tx
+            .send((
+                "KM".into(),
+                ApplicationCommand::RemoveKey {
+                    zone: zone.clone(),
+                    key_remove,
+                    http_tx: tx,
+                },
+            ))
+            .unwrap();
+
+        let res = rx.recv().await;
+        let Some(res) = res else {
+            return Json(Err(KeyRemoveError::RxError));
+        };
+
+        if let Err(e) = res {
+            return Json(Err(e));
+        }
+
+        Json(Ok(KeyRemoveResult { zone }))
+    }
 }
 
 //------------ HttpServer Handler for /kmip ----------------------------------
@@ -630,73 +677,6 @@
 }
 
 //------------ HttpServer Handler for /<unit>/ -------------------------------
-=======
->>>>>>> 8e33b221
-
-    async fn key_roll(
-        State(state): State<Arc<HttpServerState>>,
-        Path(zone): Path<Name<Bytes>>,
-        Json(key_roll): Json<KeyRoll>,
-    ) -> Json<Result<KeyRollResult, KeyRollError>> {
-        let (tx, mut rx) = mpsc::channel(10);
-        state
-            .center
-            .app_cmd_tx
-            .send((
-                "KM".into(),
-                ApplicationCommand::RollKey {
-                    zone: zone.clone(),
-                    key_roll,
-                    http_tx: tx,
-                },
-            ))
-            .unwrap();
-
-        let res = rx.recv().await;
-        let Some(res) = res else {
-            return Json(Err(KeyRollError::RxError));
-        };
-
-        if let Err(e) = res {
-            return Json(Err(e));
-        }
-
-        Json(Ok(KeyRollResult { zone }))
-    }
-
-    async fn key_remove(
-        State(state): State<Arc<HttpServerState>>,
-        Path(zone): Path<Name<Bytes>>,
-        Json(key_remove): Json<KeyRemove>,
-    ) -> Json<Result<KeyRemoveResult, KeyRemoveError>> {
-        let (tx, mut rx) = mpsc::channel(10);
-        state
-            .center
-            .app_cmd_tx
-            .send((
-                "KM".into(),
-                ApplicationCommand::RemoveKey {
-                    zone: zone.clone(),
-                    key_remove,
-                    http_tx: tx,
-                },
-            ))
-            .unwrap();
-
-        let res = rx.recv().await;
-        let Some(res) = res else {
-            return Json(Err(KeyRemoveError::RxError));
-        };
-
-        if let Err(e) = res {
-            return Json(Err(e));
-        }
-
-        Json(Ok(KeyRemoveResult { zone }))
-    }
-}
-
-//------------ HttpServer Handler for /<unit>/ -------------------------------
 
 impl HttpServer {
     //--- /rs/
