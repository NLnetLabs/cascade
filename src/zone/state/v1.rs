//! Version 1 of the zone state file.

use std::{net::SocketAddr, time::Duration};

<<<<<<< HEAD
use domain::base::{Serial, Ttl};
use domain::rdata::dnssec::Timestamp;
=======
use bytes::Bytes;
use camino::Utf8Path;
use domain::{
    base::{Name, Serial},
    rdata::dnssec::Timestamp,
};
>>>>>>> 9bbf411f
use serde::{Deserialize, Serialize};

use crate::policy::{AutoConfig, DsAlgorithm, KeyParameters};
use crate::{
    policy::{
        KeyManagerPolicy, LoaderPolicy, Nsec3OptOutPolicy, PolicyVersion, ReviewPolicy,
        ServerPolicy, SignerDenialPolicy, SignerPolicy, SignerSerialPolicy,
    },
    zone::{ZoneLoadSource, ZoneState},
};

//----------- Spec -------------------------------------------------------------

/// A zone state file.
#[derive(Clone, Debug, Serialize, Deserialize)]
#[serde(rename_all = "kebab-case", deny_unknown_fields)]
pub struct Spec {
    /// The current policy.
    ///
    /// The full details of the policy are stored here, as there may be a newer
    /// version of the policy that is not yet in use.
    pub policy: Option<PolicySpec>,

    /// The source of the zone.
    pub source: ZoneLoadSourceSpec,

    /// The minimum expiration time in the signed zone we are serving from
    /// the publication server.
    pub min_expiration: Option<Timestamp>,

    /// The minimum expiration time in the most recently signed zone. This
    /// value should be move to min_expiration after the signed zone is
    /// approved.
    pub next_min_expiration: Option<Timestamp>,

    /// The last serial number we signed for this zone
    pub last_signed_serial: Option<Serial>,
}

//--- Conversion

impl Spec {
    /// Build into this specification.
    pub fn build(zone: &ZoneState) -> Self {
        Self {
            policy: zone.policy.as_ref().map(|p| PolicySpec::build(p)),
            source: ZoneLoadSourceSpec::build(&zone.source),
            min_expiration: zone.min_expiration,
            next_min_expiration: zone.next_min_expiration,
            last_signed_serial: zone.last_signed_serial,
        }
    }
}

//----------- PolicySpec -------------------------------------------------------

/// The policy details for a zone.
#[derive(Clone, Debug, Serialize, Deserialize)]
#[serde(rename_all = "kebab-case", deny_unknown_fields)]
pub struct PolicySpec {
    /// The name of the policy.
    pub name: Box<str>,

    /// How zones are loaded.
    pub loader: LoaderPolicySpec,

    /// Zone key management.
    pub key_manager: KeyManagerPolicySpec,

    /// How zones are signed.
    pub signer: SignerPolicySpec,

    /// How zones are served.
    pub server: ServerPolicySpec,
}

//--- Conversion

impl PolicySpec {
    /// Parse from this specification.
    pub fn parse(self) -> PolicyVersion {
        PolicyVersion {
            name: self.name,
            loader: self.loader.parse(),
            key_manager: self.key_manager.parse(),
            signer: self.signer.parse(),
            server: self.server.parse(),
        }
    }

    /// Build into this specification.
    pub fn build(policy: &PolicyVersion) -> Self {
        Self {
            name: policy.name.clone(),
            loader: LoaderPolicySpec::build(&policy.loader),
            key_manager: KeyManagerPolicySpec::build(&policy.key_manager),
            signer: SignerPolicySpec::build(&policy.signer),
            server: ServerPolicySpec::build(&policy.server),
        }
    }
}

//----------- LoaderPolicySpec -------------------------------------------------

/// Policy for loading zones.
#[derive(Clone, Debug, Deserialize, Serialize)]
#[serde(rename_all = "kebab-case", deny_unknown_fields)]
pub struct LoaderPolicySpec {
    /// Reviewing loaded zones.
    pub review: ReviewPolicySpec,
}

//--- Conversion

impl LoaderPolicySpec {
    /// Parse from this specification.
    pub fn parse(self) -> LoaderPolicy {
        LoaderPolicy {
            review: self.review.parse(),
        }
    }

    /// Build into this specification.
    pub fn build(policy: &LoaderPolicy) -> Self {
        Self {
            review: ReviewPolicySpec::build(&policy.review),
        }
    }
}

//----------- KeyManagerSpec ---------------------------------------------------

/// Policy for zone key management.
<<<<<<< HEAD
#[derive(Clone, Debug, Default, Deserialize, Serialize)]
#[serde(rename_all = "kebab-case", deny_unknown_fields, default)]
pub struct KeyManagerPolicySpec {
    /// Whether to use a CSK (if true) or a KSK and a ZSK.
    use_csk: bool,

    /// Algorithm and other parameters for key generation.
    algorithm: KeyParameters,

    /// Validity of KSKs.
    ksk_validity: Option<u64>,
    /// Validity of ZSKs.
    zsk_validity: Option<u64>,
    /// Validity of CSKs.
    csk_validity: Option<u64>,

    /// Configuration variable for automatic KSK rolls.
    auto_ksk: AutoConfig,
    /// Configuration variable for automatic ZSK rolls.
    auto_zsk: AutoConfig,
    /// Configuration variable for automatic CSK rolls.
    auto_csk: AutoConfig,
    /// Configuration variable for automatic algorithm rolls.
    auto_algorithm: AutoConfig,

    /// DNSKEY signature inception offset (positive values are subtracted
    ///from the current time).
    dnskey_inception_offset: u64,

    /// DNSKEY signature lifetime
    dnskey_signature_lifetime: u64,

    /// The required remaining signature lifetime.
    dnskey_remain_time: u64,

    /// CDS/CDNSKEY signature inception offset
    cds_inception_offset: u64,

    /// CDS/CDNSKEY signature lifetime
    cds_signature_lifetime: u64,

    /// The required remaining signature lifetime.
    cds_remain_time: u64,

    /// The DS hash algorithm.
    ds_algorithm: DsAlgorithm,

    /// The TTL to use when creating DNSKEY/CDS/CDNSKEY records.
    default_ttl: Ttl,

    /// Automatically remove keys that are no long in use.
    auto_remove: bool,
}
=======
#[derive(Clone, Debug, Deserialize, Serialize)]
#[serde(rename_all = "kebab-case", deny_unknown_fields)]
pub struct KeyManagerPolicySpec {}
>>>>>>> 9bbf411f

//--- Conversion

impl KeyManagerPolicySpec {
    /// Parse from this specification.
    pub fn parse(self) -> KeyManagerPolicy {
        KeyManagerPolicy {
            use_csk: self.use_csk,
            algorithm: self.algorithm,
            ksk_validity: self.ksk_validity,
            zsk_validity: self.zsk_validity,
            csk_validity: self.csk_validity,
            auto_ksk: self.auto_ksk,
            auto_zsk: self.auto_zsk,
            auto_csk: self.auto_csk,
            auto_algorithm: self.auto_algorithm,
            dnskey_inception_offset: self.dnskey_inception_offset,
            dnskey_signature_lifetime: self.dnskey_signature_lifetime,
            dnskey_remain_time: self.dnskey_remain_time,
            cds_inception_offset: self.cds_inception_offset,
            cds_signature_lifetime: self.cds_signature_lifetime,
            cds_remain_time: self.cds_remain_time,
            ds_algorithm: self.ds_algorithm,
            default_ttl: self.default_ttl,
            auto_remove: self.auto_remove,
        }
    }

    /// Build into this specification.
    pub fn build(policy: &KeyManagerPolicy) -> Self {
        Self {
            use_csk: policy.use_csk,
            algorithm: policy.algorithm.clone(),
            ksk_validity: policy.ksk_validity,
            zsk_validity: policy.zsk_validity,
            csk_validity: policy.csk_validity,
            auto_ksk: policy.auto_ksk.clone(),
            auto_zsk: policy.auto_zsk.clone(),
            auto_csk: policy.auto_csk.clone(),
            auto_algorithm: policy.auto_algorithm.clone(),
            dnskey_inception_offset: policy.dnskey_inception_offset,
            dnskey_signature_lifetime: policy.dnskey_signature_lifetime,
            dnskey_remain_time: policy.dnskey_remain_time,
            cds_inception_offset: policy.cds_inception_offset,
            cds_signature_lifetime: policy.cds_signature_lifetime,
            cds_remain_time: policy.cds_remain_time,
            ds_algorithm: policy.ds_algorithm.clone(),
            default_ttl: policy.default_ttl,
            auto_remove: policy.auto_remove,
        }
    }
}

//----------- SignerPolicySpec -------------------------------------------------

/// Policy for signing zones.
#[derive(Clone, Debug, Deserialize, Serialize)]
#[serde(rename_all = "kebab-case", deny_unknown_fields)]
pub struct SignerPolicySpec {
    /// The serial number generation policy.
    pub serial_policy: SignerSerialPolicySpec,

    /// The offset for record signature inceptions, in seconds.
    pub sig_inception_offset: u64,

    /// How long record signatures will be valid for, in seconds.
    pub sig_validity_time: u64,

    /// How denial-of-existence records are generated.
    pub denial: SignerDenialPolicySpec,

    /// Reviewing signed zones.
    pub review: ReviewPolicySpec,
}

//--- Conversion

impl SignerPolicySpec {
    /// Parse from this specification.
    pub fn parse(self) -> SignerPolicy {
        SignerPolicy {
            serial_policy: self.serial_policy.parse(),
            sig_inception_offset: Duration::from_secs(self.sig_inception_offset),
            sig_validity_time: Duration::from_secs(self.sig_validity_time),
            denial: self.denial.parse(),
            review: self.review.parse(),
        }
    }

    /// Build into this specification.
    pub fn build(policy: &SignerPolicy) -> Self {
        Self {
            serial_policy: SignerSerialPolicySpec::build(policy.serial_policy),
            sig_inception_offset: policy.sig_inception_offset.as_secs(),
            sig_validity_time: policy.sig_validity_time.as_secs(),
            denial: SignerDenialPolicySpec::build(&policy.denial),
            review: ReviewPolicySpec::build(&policy.review),
        }
    }
}

//----------- SignerSerialPolicySpec -------------------------------------------

/// Policy for generating serial numbers.
#[derive(Copy, Clone, Debug, Deserialize, Serialize)]
#[serde(rename_all = "kebab-case", deny_unknown_fields)]
pub enum SignerSerialPolicySpec {
    /// Use the same serial number as the unsigned zone.
    Keep,

    /// Increment the serial number on every change.
    Counter,

    /// Use the current Unix time, in seconds.
    ///
    /// New versions of the zone cannot be generated in the same second.
    UnixTime,

    /// Set the serial number to `<YYYY><MM><DD><xx>`.
    DateCounter,
}

//--- Conversion

impl SignerSerialPolicySpec {
    /// Parse from this specification.
    pub fn parse(self) -> SignerSerialPolicy {
        match self {
            Self::Keep => SignerSerialPolicy::Keep,
            Self::Counter => SignerSerialPolicy::Counter,
            Self::UnixTime => SignerSerialPolicy::UnixTime,
            Self::DateCounter => SignerSerialPolicy::DateCounter,
        }
    }

    /// Build into this specification.
    pub fn build(policy: SignerSerialPolicy) -> Self {
        match policy {
            SignerSerialPolicy::Keep => Self::Keep,
            SignerSerialPolicy::Counter => Self::Counter,
            SignerSerialPolicy::UnixTime => Self::UnixTime,
            SignerSerialPolicy::DateCounter => Self::DateCounter,
        }
    }
}

//----------- SignerDenialPolicySpec -------------------------------------------

/// Spec for generating denial-of-existence records.
#[derive(Clone, Debug, Deserialize, Serialize)]
#[serde(rename_all = "kebab-case", deny_unknown_fields, tag = "type")]
pub enum SignerDenialPolicySpec {
    /// Generate NSEC records.
    NSec,

    /// Generate NSEC3 records.
    NSec3 {
        /// Whether and how to enable NSEC3 Opt-Out.
        opt_out: Nsec3OptOutPolicySpec,
    },
}

//--- Conversion

impl SignerDenialPolicySpec {
    /// Parse from this specification.
    pub fn parse(self) -> SignerDenialPolicy {
        match self {
            SignerDenialPolicySpec::NSec => SignerDenialPolicy::NSec,
            SignerDenialPolicySpec::NSec3 { opt_out } => SignerDenialPolicy::NSec3 {
                opt_out: opt_out.parse(),
            },
        }
    }

    /// Build into this specification.
    pub fn build(policy: &SignerDenialPolicy) -> Self {
        match *policy {
            SignerDenialPolicy::NSec => SignerDenialPolicySpec::NSec,
            SignerDenialPolicy::NSec3 { opt_out } => SignerDenialPolicySpec::NSec3 {
                opt_out: Nsec3OptOutPolicySpec::build(opt_out),
            },
        }
    }
}

//--- Default

impl Default for SignerDenialPolicySpec {
    fn default() -> Self {
        Self::NSec3 {
            opt_out: Nsec3OptOutPolicySpec::Disabled,
        }
    }
}

//----------- Nsec3OptOutPolicySpec --------------------------------------------

/// Spec for the NSEC3 Opt-Out mechanism.
#[derive(Copy, Clone, Debug, PartialEq, Eq, Deserialize, Serialize)]
#[serde(rename_all = "kebab-case", deny_unknown_fields, tag = "type")]
pub enum Nsec3OptOutPolicySpec {
    /// Do not enable Opt-Out.
    Disabled,

    /// Only set the Opt-Out flag.
    FlagOnly,

    /// Enable Opt-Out and omit the corresponding NSEC3 records.
    Enabled,
}

//--- Conversion

impl Nsec3OptOutPolicySpec {
    /// Parse from this specification.
    pub fn parse(self) -> Nsec3OptOutPolicy {
        match self {
            Nsec3OptOutPolicySpec::Disabled => Nsec3OptOutPolicy::Disabled,
            Nsec3OptOutPolicySpec::FlagOnly => Nsec3OptOutPolicy::FlagOnly,
            Nsec3OptOutPolicySpec::Enabled => Nsec3OptOutPolicy::Enabled,
        }
    }

    /// Build into this specification.
    pub fn build(policy: Nsec3OptOutPolicy) -> Self {
        match policy {
            Nsec3OptOutPolicy::Disabled => Nsec3OptOutPolicySpec::Disabled,
            Nsec3OptOutPolicy::FlagOnly => Nsec3OptOutPolicySpec::FlagOnly,
            Nsec3OptOutPolicy::Enabled => Nsec3OptOutPolicySpec::Enabled,
        }
    }
}

//----------- ReviewPolicySpec -------------------------------------------------

/// Policy for reviewing loaded/signed zones.
#[derive(Clone, Debug, Deserialize, Serialize)]
#[serde(rename_all = "kebab-case", deny_unknown_fields)]
pub struct ReviewPolicySpec {
    /// Whether review is required.
    pub required: bool,

    /// A command hook for reviewing a new version of the zone.
    pub cmd_hook: Option<String>,
}

//--- Conversion

impl ReviewPolicySpec {
    /// Parse from this specification.
    pub fn parse(self) -> ReviewPolicy {
        ReviewPolicy {
            required: self.required,
            cmd_hook: self.cmd_hook,
        }
    }

    /// Build into this specification.
    pub fn build(policy: &ReviewPolicy) -> Self {
        Self {
            required: policy.required,
            cmd_hook: policy.cmd_hook.clone(),
        }
    }
}

//----------- ServerPolicySpec -------------------------------------------------

/// Policy for serving zones.
#[derive(Clone, Debug, Deserialize, Serialize)]
#[serde(rename_all = "kebab-case", deny_unknown_fields)]
pub struct ServerPolicySpec {}

//--- Conversion

impl ServerPolicySpec {
    /// Parse from this specification.
    pub fn parse(self) -> ServerPolicy {
        ServerPolicy {}
    }

    /// Build into this specification.
    pub fn build(policy: &ServerPolicy) -> Self {
        let ServerPolicy {} = policy;
        Self {}
    }
}

//----------- ZoneLoadSourceSpec -----------------------------------------------

/// Where to load a zone from.
#[derive(Clone, Debug, Deserialize, Serialize)]
#[serde(rename_all = "kebab-case", deny_unknown_fields)]
pub enum ZoneLoadSourceSpec {
    /// Don't load the zone at all.
    None,

    /// Load from a zonefile on a disk.
    Zonefile {
        /// The path to the zonefile.
        path: Box<Utf8Path>,
    },

    /// Load from a DNS server via XFR.
    Server {
        /// The TCP/UDP address of the server.
        addr: SocketAddr,

        /// The TSIG key to use, if any.
        tsig_key: Option<Name<Bytes>>,
    },
}

//--- Conversion

impl ZoneLoadSourceSpec {
    /// Parse from this specification.
    pub fn parse(self) -> ZoneLoadSource {
        match self {
            Self::None => ZoneLoadSource::None,
            Self::Zonefile { path } => ZoneLoadSource::Zonefile { path },
            // TODO: Look up the TSIG key in the key store.
            Self::Server { addr, tsig_key: _ } => ZoneLoadSource::Server {
                addr,
                tsig_key: None,
            },
        }
    }

    /// Build into this specification.
    pub fn build(source: &ZoneLoadSource) -> Self {
        match source.clone() {
            ZoneLoadSource::None => Self::None,
            ZoneLoadSource::Zonefile { path } => Self::Zonefile { path },
            ZoneLoadSource::Server { addr, tsig_key } => Self::Server {
                addr,
                tsig_key: tsig_key.map(|key| {
                    let bytes = key.name().as_slice();
                    let bytes = Bytes::copy_from_slice(bytes);
                    Name::from_octets(bytes).unwrap()
                }),
            },
        }
    }
}<|MERGE_RESOLUTION|>--- conflicted
+++ resolved
@@ -2,17 +2,13 @@
 
 use std::{net::SocketAddr, time::Duration};
 
-<<<<<<< HEAD
-use domain::base::{Serial, Ttl};
-use domain::rdata::dnssec::Timestamp;
-=======
 use bytes::Bytes;
 use camino::Utf8Path;
+use domain::base::Ttl;
 use domain::{
     base::{Name, Serial},
     rdata::dnssec::Timestamp,
 };
->>>>>>> 9bbf411f
 use serde::{Deserialize, Serialize};
 
 use crate::policy::{AutoConfig, DsAlgorithm, KeyParameters};
@@ -146,9 +142,8 @@
 //----------- KeyManagerSpec ---------------------------------------------------
 
 /// Policy for zone key management.
-<<<<<<< HEAD
 #[derive(Clone, Debug, Default, Deserialize, Serialize)]
-#[serde(rename_all = "kebab-case", deny_unknown_fields, default)]
+#[serde(rename_all = "kebab-case", deny_unknown_fields)]
 pub struct KeyManagerPolicySpec {
     /// Whether to use a CSK (if true) or a KSK and a ZSK.
     use_csk: bool,
@@ -200,11 +195,6 @@
     /// Automatically remove keys that are no long in use.
     auto_remove: bool,
 }
-=======
-#[derive(Clone, Debug, Deserialize, Serialize)]
-#[serde(rename_all = "kebab-case", deny_unknown_fields)]
-pub struct KeyManagerPolicySpec {}
->>>>>>> 9bbf411f
 
 //--- Conversion
 
