use bytes::Bytes;
use domain::base::Name;
use futures::TryFutureExt;

use crate::api::{
    ZoneAdd, ZoneAddError, ZoneAddResult, ZoneSource, ZoneStatus, ZoneStatusError, ZonesListResult,
};
use crate::cli::client::CascadeApiClient;

#[derive(Clone, Debug, clap::Args)]
pub struct Zone {
    #[command(subcommand)]
    command: ZoneCommand,
}

#[derive(Clone, Debug, clap::Subcommand)]
pub enum ZoneCommand {
    /// Register a new zone
    #[command(name = "add")]
    Add {
        name: Name<Bytes>,
        /// The zone source can be an IP address (with or without port,
        /// defaults to port 53) or a file path.
        // TODO: allow supplying different tcp and/or udp port?
        #[arg(long = "source")]
        source: ZoneSource,

        /// Policy to use for this zone
        #[arg(long = "policy")]
        policy: String,
    },

    /// Remove a zone
    #[command(name = "remove")]
    Remove { name: Name<Bytes> },

    /// List registered zones
    #[command(name = "list")]
    List,

    /// Reload a zone
    #[command(name = "reload")]
    Reload { zone: Name<Bytes> },

    /// Get the status of a single zone
    #[command(name = "status")]
    Status { zone: Name<Bytes> },
}

// From brainstorm in beginning of April 2025
// - Command: reload a zone immediately
// - Command: register a new zone
// - Command: de-register a zone
// - Command: reconfigure a zone

// From discussion in August 2025
// At least:
// - register zone
// - list zones
// - get status (what zones are there, what are things doing)
// - get dnssec status on zone
// - reload zone (i.e. from file)

impl Zone {
    pub async fn execute(self, client: CascadeApiClient) -> Result<(), String> {
        match self.command {
            ZoneCommand::Add {
                name,
                source,
                policy,
            } => {
                let res: Result<ZoneAddResult, ZoneAddError> = client
                    .post("zone/add")
                    .json(&ZoneAdd {
                        name,
                        source,
                        policy,
                    })
                    .send()
                    .and_then(|r| r.json())
                    .await
                    .map_err(|e| format!("HTTP request failed: {e}"))?;

                match res {
                    Ok(res) => {
                        println!("Added zone {}", res.name);
                        Ok(())
                    }
                    Err(e) => Err(format!("Failed to add zone: {e}")),
                }
            }
            ZoneCommand::Remove { name } => {
                let res: ZoneAddResult = client
                    .post(&format!("zone/{name}/remove"))
                    .send()
                    .and_then(|r| r.json())
                    .await
                    .map_err(|e| format!("HTTP request failed: {e}"))?;

                println!("Removed zone {}", res.name);
                Ok(())
            }
            ZoneCommand::List => {
                let response: ZonesListResult = client
                    .get("zones/list")
                    .send()
                    .and_then(|r| r.json())
                    .await
                    .map_err(|e| format!("HTTP request failed: {e}"))?;

                for zone in response.zones {
                    Self::print_zone_status(zone);
                }
                Ok(())
            }
            ZoneCommand::Reload { zone } => {
                let url = format!("zone/{zone}/reload");
                client
                    .post(&url)
                    .send()
                    .and_then(|r| async { r.error_for_status() })
                    .await
                    .map_err(|e| format!("HTTP request failed: {e}"))?;

                println!("Success: Sent zone reload command for {}", zone);
                Ok(())
            }
<<<<<<< HEAD
            ZoneCommand::Status { zone } => {
                // TODO: move to function that can be called by the general
                // status command with a zone arg?
                let url = format!("zone/{}/status", zone);
                let response: ZoneStatusResult = client
                    .get(&url)
                    .send()
                    .and_then(|r| r.json())
                    .await
                    .map_err(|e| format!("HTTP request failed: {e}"))?;
=======
            ZoneCommand::Status { zone } => Self::status(client, zone).await,
        }
    }
>>>>>>> 1a89ed18

    async fn status(client: CascadeApiClient, zone: Name<Bytes>) -> Result<(), ()> {
        // TODO: move to function that can be called by the general
        // status command with a zone arg?
        let url = format!("zone/{}/status", zone);
        let response: Result<ZoneStatus, ZoneStatusError> = client
            .get(&url)
            .send()
            .and_then(|r| r.json())
            .await
            .map_err(|e| {
                error!("HTTP request failed: {e}");
            })?;

        match response {
            Ok(status) => {
                Self::print_zone_status(status);
                Ok(())
            }
            Err(ZoneStatusError::ZoneDoesNotExist) => {
                println!("zone `{zone}` does not exist");
                Err(())
            }
        }
    }

    fn print_zone_status(zone: ZoneStatus) {
        println!("{}", zone.name);
        println!("  source: {}", zone.source);
        println!("  policy: {}", zone.policy);
        println!("  stage: {}", zone.stage);

        if let Some(key_status) = zone.key_status {
            println!("  key:");
            for line in key_status.lines() {
                println!("    {line}");
            }
        } else {
            println!("  key: <none>");
        }
    }
}<|MERGE_RESOLUTION|>--- conflicted
+++ resolved
@@ -125,24 +125,11 @@
                 println!("Success: Sent zone reload command for {}", zone);
                 Ok(())
             }
-<<<<<<< HEAD
-            ZoneCommand::Status { zone } => {
-                // TODO: move to function that can be called by the general
-                // status command with a zone arg?
-                let url = format!("zone/{}/status", zone);
-                let response: ZoneStatusResult = client
-                    .get(&url)
-                    .send()
-                    .and_then(|r| r.json())
-                    .await
-                    .map_err(|e| format!("HTTP request failed: {e}"))?;
-=======
             ZoneCommand::Status { zone } => Self::status(client, zone).await,
         }
     }
->>>>>>> 1a89ed18
 
-    async fn status(client: CascadeApiClient, zone: Name<Bytes>) -> Result<(), ()> {
+    async fn status(client: CascadeApiClient, zone: Name<Bytes>) -> Result<(), String> {
         // TODO: move to function that can be called by the general
         // status command with a zone arg?
         let url = format!("zone/{}/status", zone);
@@ -151,19 +138,14 @@
             .send()
             .and_then(|r| r.json())
             .await
-            .map_err(|e| {
-                error!("HTTP request failed: {e}");
-            })?;
+            .map_err(|e| format!("HTTP request failed: {e}"))?;
 
         match response {
             Ok(status) => {
                 Self::print_zone_status(status);
                 Ok(())
             }
-            Err(ZoneStatusError::ZoneDoesNotExist) => {
-                println!("zone `{zone}` does not exist");
-                Err(())
-            }
+            Err(ZoneStatusError::ZoneDoesNotExist) => Err(format!("zone `{zone}` does not exist")),
         }
     }
 
