--- conflicted
+++ resolved
@@ -140,7 +140,6 @@
     }
 }
 
-<<<<<<< HEAD
 /// The state of an unsigned version of a zone.
 #[derive(Clone, Debug)]
 pub struct UnsignedZoneVersionState {
@@ -180,10 +179,7 @@
     Rejected,
 }
 
-#[derive(Clone, Debug, Default, Serialize, Deserialize)]
-=======
 #[derive(Clone, Debug, Default, Serialize, Deserialize, PartialEq, Eq)]
->>>>>>> 2b131979
 pub enum PipelineMode {
     /// Newly received zone data will flow through the pipeline.
     #[default]
