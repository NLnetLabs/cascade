# This workflow is primarily for use with https://github.com/nektos/act and has
# been tested using the full image (catthehacker/ubuntu:full-latest).
#
# Further documentation is in TESTING.md.
#
# TL;DR:
#   - Docker: `act --network default -W .github/workflows/system-tests.yml --job your-test`
#   - Podman: `act --network podman -W .github/workflows/system-tests.yml --job your-test`
#   Optionally start a standalone artifact server to deduplicate compilation between tests (see TESTING.md).
#
# ## Example test job
#
# ```yml
#   job-name:
#     name: Run tests with resolvers/nameservers
#     runs-on: ${{ matrix.os }}
#     needs: build
#     strategy:
#       matrix:
#         os: [ubuntu-latest]
#         rust: [stable] # see build job
#     # env:
#     #   build-profile: release # uncomment this to run this test with a release build
#     steps:
#     # WARNING: You MUST checkout the repository otherwise subsequent 'uses'
#     # steps will fail to find the action.
#     - name: Checkout repository
#       uses: actions/checkout@v4
#     - name: Prepare the system test environment
#       uses: ./.github/actions/prepare-systest-env
#       with:
#         artifact-name: ${{ format('cascade_{0}_{1}_{2}', github.sha, matrix.os, matrix.rust) }}
#     # - name: Only download/build the binaries without setting up the test environment
#     #   uses: ./.github/actions/download-or-build
#     #   with:
#     #     artifact-name: ${{ format('cascade_{0}_{1}_{2}', github.sha, matrix.os, matrix.rust) }}
#     - name: Setup and start the cascade daemon
#       uses: ./.github/actions/setup-and-start-cascade
#     - run: cascade --version
#     ### RUN YOUR TESTS HERE
#     # # Optional, the container gets cleaned up anyway (at least in act)
#     # - name: Stop the setup
#     #   run: scripts/manage-test-environment.sh stop
# ```

# GitHub Actions environment variables are documented at
# https://docs.github.com/en/actions/reference/workflows-and-actions/variables

name: System/Integration tests
on:
  # Triggering on PRs and arbitrary branch pushes is not enabled because most
  # of the time this expensive test suite should not be run. Using this
  # trigger allows explicitly running this test suite on a selected branch.
  workflow_dispatch:

env:
  # Set this assignment to your choosing to set the cargo build verbosity
  CARGO_TERM_VERBOSE: ${{ github.actor != 'nektos/act' }}
  # CARGO_TERM_VERBOSE: true
  build-profile: debug

defaults:
  run:
    # see: https://docs.github.com/en/actions/reference/workflows-and-actions/workflow-syntax#defaultsrunshell
    shell: bash --noprofile --norc -eo pipefail -x {0}

jobs:
  check-for-artifact-server:
    name: Check whether uploading artifacts is possible
    runs-on: ubuntu-latest
    outputs:
      status: ${{ steps.upload-check.outcome }}
    steps:
    - name: Try to upload an empty artifact
      continue-on-error: true
      id: upload-check
      # To allow running the workflow without an artifact server an error here
      # should not fail the workflow.
      uses: actions/upload-artifact@v4
      with:
        name: ${{ format('upload-check_{0}_ubuntu-latest', github.sha) }}
        path: /dev/null
        compression-level: 0
  build:
    # First build the project for once for all systems to deduplicate work
    # in the later tests. This builds both the release and debug build.
    name: Build the project for use by the later tests
    needs: check-for-artifact-server
    runs-on: ${{ matrix.os }}
    strategy:
      matrix:
        os: [ubuntu-latest]
        rust: [stable]
        # the  hecrj/setup-rust-action@v2 action seems broken in act, therefore
        # only using stable rust, which is installed in the runner image
        # rust: [1.84.0, stable, beta, nightly]
    steps:
    - name: Checkout repository
      if: needs.check-for-artifact-server.outputs.status == 'success'
      uses: actions/checkout@v4
    - name: Build Cascade (debug)
      if: needs.check-for-artifact-server.outputs.status == 'success'
      run: cargo build
    - name: Build Cascade (release)
      if: needs.check-for-artifact-server.outputs.status == 'success'
      run: cargo build --release
    - name: Build dnst from keyset branch (debug)
      if: needs.check-for-artifact-server.outputs.status == 'success'
      run: cargo install --debug --git https://github.com/nlnetlabs/dnst --branch keyset --root target/dnst/debug --locked --bin=dnst
    - name: Build dnst from keyset branch (release)
      if: needs.check-for-artifact-server.outputs.status == 'success'
      run: cargo install --git https://github.com/nlnetlabs/dnst --branch keyset --root target/dnst/release --locked --bin=dnst
    - name: Tar built binaries to preserve permissions
      if: needs.check-for-artifact-server.outputs.status == 'success'
      run: tar -cf target.tar target
    - name: Upload built binaries
      if: needs.check-for-artifact-server.outputs.status == 'success'
      # To allow running the workflow without an artifact server an error here
      # should not fail the workflow.
      continue-on-error: true
      uses: actions/upload-artifact@v4
      with:
        name: ${{ format('cascade_{0}_{1}_{2}', github.sha, matrix.os, matrix.rust) }}
        # A file, directory or wildcard pattern that describes what to upload. Required.
        path: target.tar
        # The level of compression for Zlib to be applied to the artifact archive.
        # The value can range from 0 to 9.
        # For large files that are not easily compressed, a value of 0 is recommended for significantly faster uploads.
        # Optional. Default is '6'
        compression-level: 1

  test-release-version:
    name: Example test with prepare environment and cascade --version (release)
    runs-on: ${{ matrix.os }}
    needs: build
    strategy:
      matrix:
        os: [ubuntu-latest]
        rust: [stable] # see build job
    env:
      build-profile: release
    steps:
    - name: Checkout repository
      uses: actions/checkout@v4
    - name: Prepare the system test environment
      uses: ./.github/actions/prepare-systest-env
      with:
        artifact-name: ${{ format('cascade_{0}_{1}_{2}', github.sha, matrix.os, matrix.rust) }}
    - run: target/release/cascade --version
    - run: cascade --version

  test-version:
    name: Example test with prepare environment and cascade --version (debug)
    runs-on: ${{ matrix.os }}
    needs: build

    strategy:
      matrix:
        os: [ubuntu-latest]
        rust: [stable] # see build job
    steps:
    - name: Checkout repository
      uses: actions/checkout@v4
    - name: Prepare the system test environment
      uses: ./.github/actions/prepare-systest-env
      with:
        artifact-name: ${{ format('cascade_{0}_{1}_{2}', github.sha, matrix.os, matrix.rust) }}
    - run: cascade --version

  add-zone-query:
    name: Add a zone, query the published zone
    runs-on: ${{ matrix.os }}
    needs: build
    strategy:
      matrix:
        os: [ubuntu-latest]
        rust: [stable] # see build job
    steps:
<<<<<<< HEAD
    - name: Checkout repository
      uses: actions/checkout@v4
    - name: Prepare the system test environment
      uses: ./.github/actions/prepare-systest-env
      with:
        artifact-name: ${{ format('cascade_{0}_{1}_{2}', github.sha, matrix.os, matrix.rust) }}
    # - name: Only download/build the binaries without setting up the test environment
    #   uses: ./.github/actions/download-or-build
    #   with:
    #     artifact-name: ${{ format('cascade_{0}_{1}_{2}', github.sha, matrix.os, matrix.rust) }}
    - run: cascade --version
    - name: Setup and start the cascade daemon
      uses: ./.github/actions/setup-and-start-cascade
    - name: Add a zone
      run: |
        cascade zone add --policy default --source 127.0.0.1:1055 example.test
    - name: Check zone status
      run: |
        timeout=10 # seconds
        start=$(date +%s)
        until cascade zone status example.test | grep -q "Published zone available"; do
          if (($(date +%s) > (start + timeout))); then
            cascade zone status example.test
            echo "::error:: timeout: zone status did not report published zone available"
            exit 1
          fi
          sleep 1
        done
    - name: Query zone
      run: |
        dig @127.0.0.1 -p 4543 example.test AXFR
    - name: Tell NSD that the zone is now available
      # Only necessary if NOTIFY is not setup for cascade
      run: |
        ./scripts/manage-test-environment.sh control nsd-secondary transfer example.test
    - name: The new zone should now be available via the resolver
      run: |
        dig text.example.test TXT | grep "Hello World"
    - name: Print log files on any failure in this job
      uses: ./.github/actions/print-logfiles
      if: failure()
=======
      - uses: actions/checkout@v4
      - uses: ./.github/actions/tests/add-zone-query
        with:
          artifact-name: ${{ format('cascade_{0}_{1}_{2}', github.sha, matrix.os, matrix.rust) }}

  # Added for https://github.com/NLnetLabs/cascade/pull/398
  review-unsigned-zone:
    name: Add a zone, approve the unsigned zone, query the published zone
    runs-on: ${{ matrix.os }}
    needs: build
    strategy:
      matrix:
        os: [ubuntu-latest]
        rust: [stable] # see build job
    steps:
      - uses: actions/checkout@v4
      - uses: ./.github/actions/tests/review-unsigned-zone
        with:
          artifact-name: ${{ format('cascade_{0}_{1}_{2}', github.sha, matrix.os, matrix.rust) }}
>>>>>>> 5a455192
<|MERGE_RESOLUTION|>--- conflicted
+++ resolved
@@ -176,49 +176,6 @@
         os: [ubuntu-latest]
         rust: [stable] # see build job
     steps:
-<<<<<<< HEAD
-    - name: Checkout repository
-      uses: actions/checkout@v4
-    - name: Prepare the system test environment
-      uses: ./.github/actions/prepare-systest-env
-      with:
-        artifact-name: ${{ format('cascade_{0}_{1}_{2}', github.sha, matrix.os, matrix.rust) }}
-    # - name: Only download/build the binaries without setting up the test environment
-    #   uses: ./.github/actions/download-or-build
-    #   with:
-    #     artifact-name: ${{ format('cascade_{0}_{1}_{2}', github.sha, matrix.os, matrix.rust) }}
-    - run: cascade --version
-    - name: Setup and start the cascade daemon
-      uses: ./.github/actions/setup-and-start-cascade
-    - name: Add a zone
-      run: |
-        cascade zone add --policy default --source 127.0.0.1:1055 example.test
-    - name: Check zone status
-      run: |
-        timeout=10 # seconds
-        start=$(date +%s)
-        until cascade zone status example.test | grep -q "Published zone available"; do
-          if (($(date +%s) > (start + timeout))); then
-            cascade zone status example.test
-            echo "::error:: timeout: zone status did not report published zone available"
-            exit 1
-          fi
-          sleep 1
-        done
-    - name: Query zone
-      run: |
-        dig @127.0.0.1 -p 4543 example.test AXFR
-    - name: Tell NSD that the zone is now available
-      # Only necessary if NOTIFY is not setup for cascade
-      run: |
-        ./scripts/manage-test-environment.sh control nsd-secondary transfer example.test
-    - name: The new zone should now be available via the resolver
-      run: |
-        dig text.example.test TXT | grep "Hello World"
-    - name: Print log files on any failure in this job
-      uses: ./.github/actions/print-logfiles
-      if: failure()
-=======
       - uses: actions/checkout@v4
       - uses: ./.github/actions/tests/add-zone-query
         with:
@@ -237,5 +194,4 @@
       - uses: actions/checkout@v4
       - uses: ./.github/actions/tests/review-unsigned-zone
         with:
-          artifact-name: ${{ format('cascade_{0}_{1}_{2}', github.sha, matrix.os, matrix.rust) }}
->>>>>>> 5a455192
+          artifact-name: ${{ format('cascade_{0}_{1}_{2}', github.sha, matrix.os, matrix.rust) }}