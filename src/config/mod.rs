--- conflicted
+++ resolved
@@ -63,15 +63,10 @@
     fn default() -> Self {
         Self {
             policy_dir: "/etc/cascade/policies".into(),
-<<<<<<< HEAD
             zone_state_dir: "/var/lib/cascade/zone-state.db".into(),
             tsig_store_path: "/var/lib/cascade/tsig-keys.db".into(),
-=======
-            zone_state_dir: "/var/db/cascade/zone-state.db".into(),
-            tsig_store_path: "/var/db/cascade/tsig-keys.db".into(),
-            keys_dir: "/var/db/cascade/keys".into(),
+            keys_dir: "/var/lib/cascade/keys".into(),
             dnst_binary_path: "dnst".into(),
->>>>>>> 7ff148d8
             daemon: Default::default(),
             loader: Default::default(),
             signer: Default::default(),
