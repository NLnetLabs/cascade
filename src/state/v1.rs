--- conflicted
+++ resolved
@@ -144,16 +144,14 @@
     /// Path to the dnst binary that Cascade should use.
     pub dnst_binary_path: Box<Utf8Path>,
 
-<<<<<<< HEAD
     /// The file storing KMIP credentials.
     pub kmip_credentials_store_path: Box<Utf8Path>,
 
     /// The directory storing KMIP server state files.
     pub kmip_server_state_dir: Box<Utf8Path>,
-=======
+
     /// Remote control configuration.
     pub remote_control: RemoteControlConfigSpec,
->>>>>>> 8e33b221
 
     /// Daemon-related configuration.
     pub daemon: DaemonConfigSpec,
@@ -201,12 +199,9 @@
             tsig_store_path: config.tsig_store_path.clone(),
             keys_dir: config.keys_dir.clone(),
             dnst_binary_path: config.dnst_binary_path.clone(),
-<<<<<<< HEAD
             kmip_credentials_store_path: config.kmip_credentials_store_path.clone(),
             kmip_server_state_dir: config.kmip_server_state_dir.clone(),
-=======
             remote_control: RemoteControlConfigSpec::build(&config.remote_control),
->>>>>>> 8e33b221
             daemon: DaemonConfigSpec::build(&config.daemon),
             loader: LoaderConfigSpec::build(&config.loader),
             signer: SignerConfigSpec::build(&config.signer),
