use core::future::ready;

use std::collections::HashMap;
use std::marker::Sync;
use std::net::IpAddr;
use std::pin::Pin;
use std::process::Command;
use std::str::FromStr;
use std::sync::Arc;
use std::time::Instant;

use arc_swap::ArcSwap;
use bytes::Bytes;
use domain::base::iana::{Class, Rcode};
use domain::base::Name;
use domain::base::{Serial, ToName};
use domain::net::server::buf::VecBufSource;
use domain::net::server::dgram::{self, DgramServer};
use domain::net::server::message::Request;
use domain::net::server::middleware::cookies::CookiesMiddlewareSvc;
use domain::net::server::middleware::edns::EdnsMiddlewareSvc;
use domain::net::server::middleware::mandatory::MandatoryMiddlewareSvc;
use domain::net::server::middleware::notify::{Notifiable, NotifyError, NotifyMiddlewareSvc};
use domain::net::server::middleware::tsig::TsigMiddlewareSvc;
use domain::net::server::middleware::xfr::XfrMiddlewareSvc;
use domain::net::server::middleware::xfr::{XfrData, XfrDataProvider, XfrDataProviderError};
use domain::net::server::service::{CallResult, Service, ServiceResult};
use domain::net::server::stream::{self, StreamServer};
use domain::net::server::util::mk_builder_for_target;
use domain::net::server::util::service_fn;
use domain::net::server::ConnectionConfig;
use domain::tsig::KeyStore;
use domain::tsig::{Algorithm, Key};
use domain::zonetree::types::EmptyZoneDiff;
use domain::zonetree::Answer;
use domain::zonetree::{StoredName, ZoneTree};
use futures::Future;
use indoc::formatdoc;
use log::warn;
use log::{debug, error, info, trace};
use serde::Deserialize;
use tokio::net::UdpSocket;
use tokio::sync::mpsc::{self, Sender};
use tokio::sync::RwLock;
#[cfg(feature = "tls")]
use tokio_rustls::rustls::ServerConfig;
use uuid::Uuid;

use crate::center::Center;
use crate::common::net::ListenAddr;
use crate::common::tsig::TsigKeyStore;
use crate::comms::ApplicationCommand;
use crate::comms::Terminated;
use crate::config::SocketConfig;
use crate::payload::Update;

#[derive(Copy, Clone, Debug, Deserialize, PartialEq, Eq)]
pub enum Mode {
    #[serde(alias = "prepublish")]
    #[serde(alias = "prepub")]
    Prepublish,

    #[serde(alias = "publish")]
    #[serde(alias = "pub")]
    Publish,
}

#[allow(clippy::enum_variant_names)]
#[derive(Copy, Clone, Debug, Deserialize, PartialEq, Eq)]
pub enum Source {
    #[serde(alias = "unsigned")]
    UnsignedZones,

    #[serde(alias = "signed")]
    SignedZones,

    #[serde(alias = "published")]
    PublishedZones,
}

#[derive(Debug)]
pub struct ZoneServerUnit {
    pub center: Arc<Center>,

    /// The relative path at which we should listen for HTTP query API requests
    pub http_api_path: Arc<String>,

    /// XFR out per zone: Allow XFR to, and when with a port also send NOTIFY to.
    pub _xfr_out: HashMap<StoredName, String>,

    pub mode: Mode,

    pub source: Source,
}

impl ZoneServerUnit {
    pub async fn run(
        mut self,
        cmd_rx: mpsc::UnboundedReceiver<ApplicationCommand>,
    ) -> Result<(), Terminated> {
        let unit_name = match (self.mode, self.source) {
            (Mode::Prepublish, Source::UnsignedZones) => "RS",
            (Mode::Prepublish, Source::SignedZones) => "RS2",
            (Mode::Publish, Source::PublishedZones) => "PS",
            _ => unreachable!(),
        };

        // TODO: metrics and status reporting

        // TODO: This will just choose all current zones to be served. For signed and published
        // zones this doesn't matter so much as they only exist while being and once approved.
        // But for unsigned zones the zone could be updated whilst being reviewed and we only
        // serve the latest version of the zone, not the specific serial being reviewed!
        let zones = match self.source {
            Source::UnsignedZones => self.center.unsigned_zones.clone(),
            Source::SignedZones => self.center.signed_zones.clone(),
            Source::PublishedZones => self.center.published_zones.clone(),
        };

        let max_concurrency = std::thread::available_parallelism().unwrap().get() / 2;

        // TODO: Pass xfr_out to XfrDataProvidingZonesWrapper for enforcement.
        let zones = XfrDataProvidingZonesWrapper {
            zones,
            key_store: self.center.old_tsig_key_store.clone(),
        };

        // Propagate NOTIFY messages if this is the publication server.
        let notifier = LoaderNotifier {
            enabled: self.source == Source::PublishedZones,
            update_tx: self.center.update_tx.clone(),
        };

        // let svc = ZoneServerService::new(zones.clone());
        let svc = service_fn(zone_server_service, zones.clone());
        let svc = XfrMiddlewareSvc::new(svc, zones.clone(), max_concurrency);
        let svc = NotifyMiddlewareSvc::new(svc, notifier);
        let svc = TsigMiddlewareSvc::new(svc, self.center.old_tsig_key_store.clone());
        let svc = CookiesMiddlewareSvc::with_random_secret(svc);
        let svc = EdnsMiddlewareSvc::new(svc);
        let svc = MandatoryMiddlewareSvc::<_, _, ()>::new(svc);
        let svc = Arc::new(svc);

<<<<<<< HEAD
        let listen_strings = self
            .listen
            .iter()
            .filter_map(|addr| match addr {
                ListenAddr::Udp(socket_addr) => Some(socket_addr.to_string()),
                ListenAddr::Tcp(socket_addr) => Some(socket_addr.to_string()),
                ListenAddr::UdpSocket(_) | ListenAddr::TcpListener(_) => None,
            })
            .collect();

        for addr in self.listen.drain(..) {
=======
        // TODO: Should this reload when the config changes?
        let servers = {
            let state = self.center.state.lock().unwrap();
            let config = &state.config;
            let servers = match self.source {
                Source::UnsignedZones => &config.loader.review.servers,
                Source::SignedZones => &config.signer.review.servers,
                Source::PublishedZones => &config.server.servers,
            };
            servers.clone()
        };

        let mut addrs = Vec::new();

        for addr in servers {
>>>>>>> c2f05fa3
            info!("[{unit_name}]: Binding on {addr:?}");

            if let SocketConfig::UDP { addr } | SocketConfig::TCPUDP { addr } = addr {
                let unit_name: Box<str> = unit_name.into();
                let svc = svc.clone();
                tokio::spawn(async move {
                    if let Err(err) = Self::server(ListenAddr::Udp(addr), svc).await {
                        error!("[{unit_name}]: {err}");
                    }
                });
                addrs.push(ListenAddr::Udp(addr));
            }

            if let SocketConfig::TCP { addr } | SocketConfig::TCPUDP { addr } = addr {
                let unit_name: Box<str> = unit_name.into();
                let svc = svc.clone();
                tokio::spawn(async move {
                    if let Err(err) = Self::server(ListenAddr::Tcp(addr), svc).await {
                        error!("[{unit_name}]: {err}");
                    }
                });
                addrs.push(ListenAddr::Tcp(addr));
            }
        }

        let update_tx = self.center.update_tx.clone();
        ZoneServer::new(
            self.center,
            self.http_api_path,
            self.mode,
            self.source,
<<<<<<< HEAD
            self.hooks,
            listen_strings,
=======
            addrs,
>>>>>>> c2f05fa3
            zones,
        )
        .run(unit_name, update_tx, cmd_rx)
        .await?;

        Ok(())
    }

    async fn server<Svc>(addr: ListenAddr, svc: Svc) -> Result<(), std::io::Error>
    where
        Svc: Service<Vec<u8>, ()> + Clone,
    {
        let buf = VecBufSource;
        match addr {
            ListenAddr::Udp(addr) => {
                let sock = UdpSocket::bind(addr).await?;
                serve_on_udp(svc, buf, sock).await;
            }
            ListenAddr::UdpSocket(sock) => {
                let sock = UdpSocket::from_std(sock)?;
                serve_on_udp(svc, buf, sock).await;
            }
            ListenAddr::Tcp(addr) => {
                let sock = tokio::net::TcpListener::bind(addr).await?;
                serve_on_tcp(svc, buf, sock).await;
            }
            ListenAddr::TcpListener(listener) => {
                listener.set_nonblocking(true)?;
                let listener = tokio::net::TcpListener::from_std(listener)?;
                serve_on_tcp(svc, buf, listener).await;
            } // #[cfg(feature = "tls")]
              // ListenAddr::Tls(addr, config) => {
              //     let acceptor = tokio_rustls::TlsAcceptor::from(Arc::new(config));
              //     let sock = TcpListener::bind(addr).await?;
              //     let sock = tls::RustlsTcpListener::new(sock, acceptor);
              //     let mut conn_config = ConnectionConfig::new();
              //     conn_config.set_max_queued_responses(10000);
              //     let mut config = stream::Config::new();
              //     config.set_connection_config(conn_config);
              //     let srv = StreamServer::with_config(sock, buf, svc, config);
              //     let srv = Arc::new(srv);
              //     srv.run().await;
              // }
        }
        Ok(())
    }
}

async fn serve_on_udp<Svc>(svc: Svc, buf: VecBufSource, sock: UdpSocket)
where
    Svc: Service<Vec<u8>, ()> + Clone,
{
    let config = dgram::Config::new();
    let srv = DgramServer::<_, _, _>::with_config(sock, buf, svc, config);
    let srv = Arc::new(srv);
    srv.run().await;
}

async fn serve_on_tcp<Svc>(svc: Svc, buf: VecBufSource, sock: tokio::net::TcpListener)
where
    Svc: Service<Vec<u8>, ()> + Clone,
{
    let mut conn_config = ConnectionConfig::new();
    conn_config.set_max_queued_responses(10000);
    let mut config = stream::Config::new();
    config.set_connection_config(conn_config);
    let srv = StreamServer::with_config(sock, buf, svc, config);
    let srv = Arc::new(srv);
    srv.run().await;
}

//------------ ZoneServer ----------------------------------------------------

struct ZoneServer {
    http_api_path: Arc<String>,
    zone_review_api: Option<ZoneReviewApi>,
    center: Arc<Center>,
    mode: Mode,
    source: Source,
<<<<<<< HEAD
    hooks: Vec<String>,
    listen: Vec<String>,
=======
    listen: Vec<ListenAddr>,
>>>>>>> c2f05fa3
    #[allow(clippy::type_complexity)]
    pending_approvals: Arc<RwLock<HashMap<(Name<Bytes>, Serial), Vec<Uuid>>>>,
    #[allow(clippy::type_complexity)]
    last_approvals: Arc<RwLock<HashMap<(Name<Bytes>, Serial), Instant>>>,
    zones: XfrDataProvidingZonesWrapper,
}

impl ZoneServer {
    #[allow(clippy::too_many_arguments)]
    fn new(
        center: Arc<Center>,
        http_api_path: Arc<String>,
        mode: Mode,
        source: Source,
<<<<<<< HEAD
        hooks: Vec<String>,
        listen: Vec<String>,
=======
        listen: Vec<ListenAddr>,
>>>>>>> c2f05fa3
        zones: XfrDataProvidingZonesWrapper,
    ) -> Self {
        Self {
            zone_review_api: Default::default(),
            http_api_path,
            center,
            mode,
            source,
            pending_approvals: Default::default(),
            last_approvals: Default::default(),
            listen,
            zones,
        }
    }

    async fn run(
        mut self,
        unit_name: &str,
        update_tx: mpsc::UnboundedSender<Update>,
        mut cmd_rx: mpsc::UnboundedReceiver<ApplicationCommand>,
    ) -> Result<(), crate::comms::Terminated> {
        // let status_reporter = self.status_reporter.clone();

        // Setup approval API endpoint
        self.zone_review_api = Some(ZoneReviewApi::new(
            update_tx.clone(),
            self.pending_approvals.clone(),
            self.last_approvals.clone(),
            self.zones.clone(),
            self.mode,
            self.source,
            self.listen.clone(),
        ));

        // status_reporter.listener_listening(&listen_addr.to_string());

        loop {
            tokio::select! {
                cmd = cmd_rx.recv() => {
                    let Some(cmd) = cmd else {
                        // arc_self.status_reporter.terminated();
                        return Err(Terminated);
                    };

                    self.handle_command(cmd, unit_name, update_tx.clone()).await?;
                }
            }
        }
    }

    async fn handle_command(
        &self,
        cmd: ApplicationCommand,
        unit_name: &str,
        update_tx: mpsc::UnboundedSender<Update>,
    ) -> Result<(), Terminated> {
        info!("[{unit_name}] Received command: {cmd:?}",);
        match cmd {
            ApplicationCommand::Terminate => {
                // arc_self.status_reporter.terminated();
                return Err(Terminated);
            }

            ApplicationCommand::HandleZoneReviewApi {
                zone_name,
                zone_serial,
                approval_token,
                operation,
                http_tx,
            } => {
                self.on_zone_review_api_cmd(
                    zone_name,
                    zone_serial,
                    &approval_token,
                    &operation,
                    http_tx,
                )
                .await;
            }

            ApplicationCommand::HandleZoneReviewApiStatus { http_tx } => {
                self.on_zone_review_api_status_cmd(http_tx).await;
            }

            ApplicationCommand::SeekApprovalForUnsignedZone { .. }
            | ApplicationCommand::SeekApprovalForSignedZone { .. } => {
                self.on_seek_approval_for_zone_cmd(cmd, unit_name, update_tx)
                    .await;
            }

            ApplicationCommand::PublishSignedZone {
                zone_name,
                zone_serial,
            } => {
                self.on_publish_signed_zone_cmd(unit_name, zone_name, zone_serial)
                    .await;
            }

            _ => { /* Not for us */ }
        }

        Ok(())
    }

    async fn on_publish_signed_zone_cmd(
        &self,
        unit_name: &str,
        zone_name: Name<Bytes>,
        zone_serial: Serial,
    ) {
        info!("[{unit_name}]: Publishing signed zone '{zone_name}' at serial {zone_serial}.");
        // Move the zone from the signed collection to the published collection.
        // TODO: Bump the zone serial?
        let signed_zones = self.center.signed_zones.load();
        if let Some(zone) = signed_zones.get_zone(&zone_name, Class::IN) {
            let published_zones = self.center.published_zones.load();

            // Create a deep copy of the set of
            // published zones. We will add the
            // new zone to that copied set and
            // then replace the original set with
            // the new set.
            info!("[{unit_name}]: Adding '{zone_name}' to the set of published zones.");
            let mut new_published_zones = Arc::unwrap_or_clone(published_zones.clone());
            let _ = new_published_zones.remove_zone(zone.apex_name(), zone.class());
            new_published_zones.insert_zone(zone.clone()).unwrap();
            self.center
                .published_zones
                .store(Arc::new(new_published_zones));

            // Create a deep copy of the set of
            // signed zones. We will remove the
            // zone from the copied set and then
            // replace the original set with the
            // new set.
            info!("[{unit_name}]: Removing '{zone_name}' from the set of signed zones.");
            let mut new_signed_zones = Arc::unwrap_or_clone(signed_zones.clone());
            new_signed_zones.remove_zone(&zone_name, Class::IN).unwrap();
            self.center.signed_zones.store(Arc::new(new_signed_zones));
        }
    }

    async fn on_seek_approval_for_zone_cmd(
        &self,
        cmd: ApplicationCommand,
        unit_name: &str,
        update_tx: mpsc::UnboundedSender<Update>,
    ) -> Option<Result<(), Terminated>> {
        let (zone_name, zone_serial, zone_type) = match cmd {
            ApplicationCommand::SeekApprovalForUnsignedZone {
                zone_name,
                zone_serial,
            } => (zone_name, zone_serial, "unsigned"),
            ApplicationCommand::SeekApprovalForSignedZone {
                zone_name,
                zone_serial,
            } => (zone_name, zone_serial, "signed"),
            _ => unreachable!(),
        };

        if self
            .last_approvals
            .read()
            .await
            .contains_key(&(zone_name.clone(), zone_serial))
        {
            trace!("Skipping approval request for already approved {zone_type} zone '{zone_name}' at serial {zone_serial}.");
            return Some(Ok(()));
        }

        let hook = {
            let state = self.center.state.lock().unwrap();
            let zone = state.zones.get(&zone_name).unwrap();
            let zone_state = zone.0.state.lock().unwrap();
            let policy = zone_state.policy.as_ref().unwrap();
            match self.source {
                Source::UnsignedZones => policy.loader.review.cmd_hook.clone(),
                Source::SignedZones => policy.signer.review.cmd_hook.clone(),
                Source::PublishedZones => None,
            }
        };

        let Some(hook) = hook else {
            // Approve immediately.
            match self.source {
                Source::UnsignedZones => {
                    update_tx
                        .send(Update::UnsignedZoneApprovedEvent {
                            zone_name: zone_name.clone(),
                            zone_serial,
                        })
                        .unwrap();
                }
                Source::SignedZones => {
                    update_tx
                        .send(Update::SignedZoneApprovedEvent {
                            zone_name: zone_name.clone(),
                            zone_serial,
                        })
                        .unwrap();
                }
                Source::PublishedZones => unreachable!(),
            }

            return None;
        };

        info!("[{unit_name}]: Seeking approval for {zone_type} zone '{zone_name}' at serial {zone_serial}.");

        // Only if not already approved...
        let approval_token = Uuid::new_v4();
        info!("[{unit_name}]: Generated approval token '{approval_token}' for {zone_type} zone '{zone_name}' at serial {zone_serial}.");

        self.pending_approvals
            .write()
            .await
            .entry((zone_name.clone(), zone_serial))
            .and_modify(|e| e.push(approval_token))
            .or_insert(vec![approval_token]);

        match Command::new(&hook)
            .arg(format!("{zone_name}"))
            .arg(format!("{zone_serial}"))
            .arg(format!("{approval_token}"))
            .spawn()
        {
            Ok(_) => {
                info!("[{unit_name}]: Executed hook '{hook}' for {zone_type} zone '{zone_name}' at serial {zone_serial}");
                info!("[{unit_name}]: Confirm with HTTP GET {}approve/{approval_token}?zone={zone_name}&serial={zone_serial}", self.http_api_path);
                info!("[{unit_name}]: Reject with HTTP GET {}reject/{approval_token}?zone={zone_name}&serial={zone_serial}", self.http_api_path);
            }
            Err(err) => {
                error!(
                                "[{unit_name}]: Failed to execute hook '{hook}' for {zone_type} zone '{zone_name}' at serial {zone_serial}: {err}",
                            );
                self.pending_approvals
                    .write()
                    .await
                    .remove(&(zone_name.clone(), zone_serial));
            }
        }
        None
    }

    async fn on_zone_review_api_status_cmd(&self, http_tx: Sender<String>) {
        http_tx
            .send(
                self.zone_review_api
                    .as_ref()
                    .expect("This should have been setup on startup.")
                    .build_status_response()
                    .await,
            )
            .await
            .expect("TODO: Should this always succeed?");
    }

    async fn on_zone_review_api_cmd(
        &self,
        zone_name: Name<Bytes>,
        zone_serial: Serial,
        approval_token: &str,
        operation: &str,
        http_tx: Sender<Result<(), ()>>,
    ) {
        http_tx
            .send(
                self.zone_review_api
                    .as_ref()
                    .expect("This should have been setup on startup.")
                    .process_request(zone_name.clone(), zone_serial, approval_token, operation)
                    .await,
            )
            .await
            .expect("TODO: Should this always succeed?");
    }
}

impl std::fmt::Debug for ZoneServer {
    fn fmt(&self, f: &mut std::fmt::Formatter<'_>) -> std::fmt::Result {
        f.debug_struct("ZoneLoader").finish()
    }
}

#[derive(Clone, Default)]
struct XfrDataProvidingZonesWrapper {
    zones: Arc<ArcSwap<ZoneTree>>,
    key_store: TsigKeyStore,
}

impl XfrDataProvider<Option<<TsigKeyStore as KeyStore>::Key>> for XfrDataProvidingZonesWrapper {
    type Diff = EmptyZoneDiff;

    fn request<Octs>(
        &self,
        req: &Request<Octs, Option<<TsigKeyStore as KeyStore>::Key>>,
        _diff_from: Option<domain::base::Serial>,
    ) -> Pin<
        Box<
            dyn Future<
                    Output = Result<
                        domain::net::server::middleware::xfr::XfrData<Self::Diff>,
                        domain::net::server::middleware::xfr::XfrDataProviderError,
                    >,
                > + Sync
                + Send
                + '_,
        >,
    >
    where
        Octs: octseq::Octets + Send + Sync,
    {
        let res = req
            .message()
            .sole_question()
            .map_err(XfrDataProviderError::ParseError)
            .and_then(|q| {
                if let Some(zone) = self.zones.load().find_zone(q.qname(), q.qclass()) {
                    Ok(XfrData::new(zone.clone(), vec![], false))
                } else {
                    Err(XfrDataProviderError::UnknownZone)
                }
            });

        Box::pin(ready(res))
    }
}

impl KeyStore for XfrDataProvidingZonesWrapper {
    type Key = Key;

    fn get_key<N: ToName>(&self, name: &N, algorithm: Algorithm) -> Option<Self::Key> {
        self.key_store.get_key(name, algorithm)
    }
}

//----------- LoaderNotifier ---------------------------------------------------

/// A forwarder of NOTIFY messages to the zone loader.
#[derive(Clone, Debug)]
pub struct LoaderNotifier {
    /// Whether the forwarder is enabled.
    enabled: bool,

    /// A channel to propagate updates to Cascade.
    update_tx: mpsc::UnboundedSender<Update>,
}

impl Notifiable for LoaderNotifier {
    // TODO: Get the SOA serial in the NOTIFY message.
    fn notify_zone_changed(
        &self,
        class: Class,
        apex_name: &Name<Bytes>,
        serial: Option<Serial>,
        source: IpAddr,
    ) -> Pin<Box<dyn Future<Output = Result<(), NotifyError>> + Sync + Send + '_>> {
        // Don't do anything if the notifier is disabled.
        if self.enabled && class == Class::IN {
            // Propagate a request for the zone refresh.
            let _ = self.update_tx.send(Update::RefreshZone {
                zone_name: apex_name.clone(),
                source: Some(source),
                serial,
            });
        }

        Box::pin(std::future::ready(Ok(())))
    }
}

#[derive(Clone)]
struct ZoneServerService {
    #[allow(dead_code)]
    zones: XfrDataProvidingZonesWrapper,
}

impl ZoneServerService {
    #[allow(dead_code)]
    fn new(zones: XfrDataProvidingZonesWrapper) -> Self {
        Self { zones }
    }
}

fn zone_server_service(
    request: Request<Vec<u8>, Option<<TsigKeyStore as KeyStore>::Key>>,
    zones: XfrDataProvidingZonesWrapper,
) -> ServiceResult<Vec<u8>> {
    let question = request.message().sole_question().unwrap();
    let zone = zones
        .zones
        .load()
        .find_zone(question.qname(), question.qclass())
        .map(|zone| zone.read());
    let answer = match zone {
        Some(zone) => {
            let qname = question.qname().to_bytes();
            let qtype = question.qtype();
            zone.query(qname, qtype).unwrap()
        }
        None => Answer::new(Rcode::NXDOMAIN),
    };

    let builder = mk_builder_for_target();
    let additional = answer.to_message(request.message(), builder);
    Ok(CallResult::new(additional))
}

// TODO: Should we expire old pending approvals, e.g. a hook script failed and
// they never got approved or rejected?
impl ZoneReviewApi {
    async fn process_request(
        &self,
        zone_name: Name<Bytes>,
        zone_serial: Serial,
        given_approval_token: &str,
        operation: &str,
    ) -> Result<(), ()> {
        let mut status = Err(());
        let mut remove_approvals = false;

        // Are approvals pending for this serial of this zone?
        if let Some(pending_approvals) = self
            .pending_approvals
            .write()
            .await
            .get_mut(&(zone_name.clone(), zone_serial))
        {
            // Is this a valid approval token?
            if let Ok(given_uuid) = Uuid::from_str(given_approval_token) {
                if let Some(idx) = pending_approvals
                    .iter()
                    .position(|&uuid| uuid == given_uuid)
                {
                    // For a rejection remove all pending approvals for the zone.
                    // For an approval remove only the specified approval.
                    match operation {
                        "approve" => {
                            status = Ok(());
                            pending_approvals.remove(idx);

                            if pending_approvals.is_empty() {
                                let evt_zone_name = zone_name.clone();
                                let (zone_type, event) = match self.source {
                                    Source::UnsignedZones => (
                                        "unsigned",
                                        Update::UnsignedZoneApprovedEvent {
                                            zone_name: evt_zone_name,
                                            zone_serial,
                                        },
                                    ),
                                    Source::SignedZones => (
                                        "signed",
                                        Update::SignedZoneApprovedEvent {
                                            zone_name: evt_zone_name,
                                            zone_serial,
                                        },
                                    ),
                                    Source::PublishedZones => unreachable!(),
                                };
                                info!("Pending {zone_type} zone '{zone_name}' approved at serial {zone_serial}.");
                                let approved_at = Instant::now();
                                self.last_approvals
                                    .write()
                                    .await
                                    .entry((zone_name.clone(), zone_serial))
                                    .and_modify(|instant| *instant = approved_at)
                                    .or_insert(approved_at);
                                self.update_tx.send(event).unwrap();
                                remove_approvals = true;
                            }
                        }
                        "reject" => {
                            info!("Pending zone '{zone_name}' rejected at serial {zone_serial}.");
                            status = Ok(());
                            remove_approvals = true;
                        }
                        _ => unreachable!(),
                    }
                } else {
                    warn!("No pending approval found for zone name '{zone_name}' at serial {zone_serial} with approval token '{given_uuid}'.");
                }
            } else {
                warn!("Invalid approval token '{given_approval_token}' in request.");
            }
        } else {
            debug!("No pending approvals for zone name '{zone_name}' at serial {zone_serial}.");
        }

        if remove_approvals {
            self.pending_approvals
                .write()
                .await
                .remove(&(zone_name, zone_serial));
        }

        status
    }
}

//------------ ZoneReviewApi -------------------------------------------------

struct ZoneReviewApi {
    update_tx: mpsc::UnboundedSender<Update>,
    #[allow(clippy::type_complexity)]
    pending_approvals: Arc<RwLock<HashMap<(Name<Bytes>, Serial), Vec<Uuid>>>>,
    #[allow(clippy::type_complexity)]
    last_approvals: Arc<RwLock<HashMap<(Name<Bytes>, Serial), Instant>>>,
    zones: XfrDataProvidingZonesWrapper,
    mode: Mode,
    source: Source,
    listen: Vec<String>,
}

impl ZoneReviewApi {
    #[allow(clippy::type_complexity)]
    fn new(
        update_tx: mpsc::UnboundedSender<Update>,
        pending_approvals: Arc<RwLock<HashMap<(Name<Bytes>, Serial), Vec<Uuid>>>>,
        last_approvals: Arc<RwLock<HashMap<(Name<Bytes>, Serial), Instant>>>,
        zones: XfrDataProvidingZonesWrapper,
        mode: Mode,
        source: Source,
        listen: Vec<String>,
    ) -> Self {
        Self {
            update_tx,
            pending_approvals,
            last_approvals,
            zones,
            mode,
            source,
            listen,
        }
    }
}

impl ZoneReviewApi {
    pub async fn build_status_response(&self) -> String {
        let mut response_body = self.build_response_header().await;

        self.build_status_response_body(&mut response_body).await;

        self.build_response_footer(&mut response_body);

        response_body
    }

    async fn build_response_header(&self) -> String {
        let intro = match (self.mode, self.source) {
            (Mode::Prepublish, Source::UnsignedZones) => {
                "Pre-publication review server for unsigned zones"
            }
            (Mode::Prepublish, Source::SignedZones) => {
                "Pre-publication review server for signed zones"
            }
            (Mode::Prepublish, Source::PublishedZones) => {
                "Pre-publication review server for published zones"
            }
            (Mode::Publish, Source::UnsignedZones) => "Publication server for unsigned zones",
            (Mode::Publish, Source::SignedZones) => "Publication server for signed zones",
            (Mode::Publish, Source::PublishedZones) => "Publication server for published zones",
        };

        formatdoc! {
            r#"
            <!DOCTYPE html>
            <html lang="en">
                <head>
                  <meta charset="UTF-8">
                </head>
                <body>
                <pre>{intro}

            "#,
        }
    }

    async fn build_status_response_body(&self, response_body: &mut String) {
        let num_zones = self.zones.zones.load().iter_zones().count();
        response_body.push_str(&format!("Serving {num_zones} zones on:\n"));

        for addr in &self.listen {
            response_body.push_str(&format!("  - {addr}\n"));
        }
        response_body.push('\n');

        for zone in self.zones.zones.load().iter_zones() {
            response_body.push_str(&format!("zone:   {}\n", zone.apex_name()));
            if self.mode == Mode::Prepublish {
                for ((_zone_name, zone_serial), pending_approvals) in self
                    .pending_approvals
                    .read()
                    .await
                    .iter()
                    .filter(|((zone_name, _), _)| zone_name == zone.apex_name())
                {
                    response_body.push_str(&format!(
                        "        pending approvals for serial {zone_serial}: {}\n",
                        pending_approvals.len()
                    ));
                }
            }
        }
    }

    fn build_response_footer(&self, response_body: &mut String) {
        response_body.push_str("    </pre>\n");
        response_body.push_str("  </body>\n");
        response_body.push_str("</html>\n");
    }
}<|MERGE_RESOLUTION|>--- conflicted
+++ resolved
@@ -95,7 +95,7 @@
 
 impl ZoneServerUnit {
     pub async fn run(
-        mut self,
+        self,
         cmd_rx: mpsc::UnboundedReceiver<ApplicationCommand>,
     ) -> Result<(), Terminated> {
         let unit_name = match (self.mode, self.source) {
@@ -141,19 +141,6 @@
         let svc = MandatoryMiddlewareSvc::<_, _, ()>::new(svc);
         let svc = Arc::new(svc);
 
-<<<<<<< HEAD
-        let listen_strings = self
-            .listen
-            .iter()
-            .filter_map(|addr| match addr {
-                ListenAddr::Udp(socket_addr) => Some(socket_addr.to_string()),
-                ListenAddr::Tcp(socket_addr) => Some(socket_addr.to_string()),
-                ListenAddr::UdpSocket(_) | ListenAddr::TcpListener(_) => None,
-            })
-            .collect();
-
-        for addr in self.listen.drain(..) {
-=======
         // TODO: Should this reload when the config changes?
         let servers = {
             let state = self.center.state.lock().unwrap();
@@ -169,7 +156,6 @@
         let mut addrs = Vec::new();
 
         for addr in servers {
->>>>>>> c2f05fa3
             info!("[{unit_name}]: Binding on {addr:?}");
 
             if let SocketConfig::UDP { addr } | SocketConfig::TCPUDP { addr } = addr {
@@ -180,7 +166,7 @@
                         error!("[{unit_name}]: {err}");
                     }
                 });
-                addrs.push(ListenAddr::Udp(addr));
+                addrs.push(addr.to_string());
             }
 
             if let SocketConfig::TCP { addr } | SocketConfig::TCPUDP { addr } = addr {
@@ -191,7 +177,7 @@
                         error!("[{unit_name}]: {err}");
                     }
                 });
-                addrs.push(ListenAddr::Tcp(addr));
+                addrs.push(addr.to_string());
             }
         }
 
@@ -201,12 +187,7 @@
             self.http_api_path,
             self.mode,
             self.source,
-<<<<<<< HEAD
-            self.hooks,
-            listen_strings,
-=======
             addrs,
->>>>>>> c2f05fa3
             zones,
         )
         .run(unit_name, update_tx, cmd_rx)
@@ -286,12 +267,7 @@
     center: Arc<Center>,
     mode: Mode,
     source: Source,
-<<<<<<< HEAD
-    hooks: Vec<String>,
     listen: Vec<String>,
-=======
-    listen: Vec<ListenAddr>,
->>>>>>> c2f05fa3
     #[allow(clippy::type_complexity)]
     pending_approvals: Arc<RwLock<HashMap<(Name<Bytes>, Serial), Vec<Uuid>>>>,
     #[allow(clippy::type_complexity)]
@@ -306,12 +282,7 @@
         http_api_path: Arc<String>,
         mode: Mode,
         source: Source,
-<<<<<<< HEAD
-        hooks: Vec<String>,
         listen: Vec<String>,
-=======
-        listen: Vec<ListenAddr>,
->>>>>>> c2f05fa3
         zones: XfrDataProvidingZonesWrapper,
     ) -> Self {
         Self {
