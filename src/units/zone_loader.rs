use std::any::Any;
use std::fmt::{Debug, Display};
use std::fs::File;
use std::net::SocketAddr;
use std::ops::Deref;
use std::pin::Pin;
use std::sync::Arc;
use std::time::SystemTime;

use bytes::{BufMut, Bytes};
use camino::Utf8Path;
use domain::base::iana::{Class, Rcode};
use domain::base::{Name, Rtype, Serial};
use domain::net::server::middleware::notify::Notifiable;
use domain::rdata::ZoneRecordData;
use domain::tsig::KeyStore;
use domain::zonefile::inplace;
use domain::zonetree::{
    AnswerContent, InMemoryZoneDiff, ReadableZone, StoredName, WritableZone, WritableZoneNode,
    Zone, ZoneStore,
};
use foldhash::{HashMap, HashMapExt};
use futures::Future;
use log::{debug, error, info};
use serde::{Deserialize, Serialize};
use tokio::sync::mpsc::{self, Sender};
use tokio::sync::oneshot;
use tokio::time::Instant;

#[cfg(feature = "tls")]
use tokio_rustls::rustls::ServerConfig;

use crate::center::{Center, Change};
use crate::common::light_weight_zone::LightWeightZone;
use crate::comms::{ApplicationCommand, Terminated};
use crate::payload::Update;
use crate::zone::ZoneLoadSource;
use crate::zonemaintenance::maintainer::{
    Config, ConnectionFactory, DefaultConnFactory, TypedZone, ZoneMaintainer,
};
use crate::zonemaintenance::types::{
    NotifyConfig, TransportStrategy, XfrConfig, XfrStrategy, ZoneConfig, ZoneId,
};

#[derive(Clone, Debug, Deserialize, Serialize)]
pub struct ZoneLoaderReport {
    pub started_at: SystemTime,
    pub finished_at: SystemTime,
    pub byte_count: usize,
}

#[derive(Debug)]
pub struct ZoneLoader {
    /// The center.
    pub center: Arc<Center>,
}

impl ZoneLoader {
    pub async fn run(
        self,
        mut cmd_rx: mpsc::UnboundedReceiver<ApplicationCommand>,
        ready_tx: oneshot::Sender<bool>,
    ) -> Result<(), Terminated> {
        // TODO: metrics and status reporting
        let mut receipt_info: HashMap<StoredName, ZoneLoaderReport> = HashMap::new();

        let (zone_updated_tx, mut zone_updated_rx) = tokio::sync::mpsc::channel(10);

        let maintainer_config =
            Config::<_, DefaultConnFactory>::new(self.center.old_tsig_key_store.clone());
        let zone_maintainer = Arc::new(
            ZoneMaintainer::new_with_config(self.center.clone(), maintainer_config)
                .with_zone_tree(self.center.unsigned_zones.clone()),
        );

        // Load primary zones.
        // Create secondary zones.
        let zones = {
            let state = self.center.state.lock().unwrap();
            state
                .zones
                .iter()
                .map(|zone| {
                    let state = zone.0.state.lock().unwrap();
                    (zone.0.name.clone(), state.source.clone())
                })
                .collect::<Vec<_>>()
        };
        for (name, source) in zones {
            info!("[ZL]: Adding zone '{name}' with source '{source:?}'",);
            let zone = match source {
                ZoneLoadSource::None => continue,

                ZoneLoadSource::Zonefile { path } => {
                    let (zone, ri) =
                        Self::register_primary_zone(name.clone(), &path, &zone_updated_tx).await?;
                    receipt_info.insert(name.clone(), ri);
                    zone
                }

                ZoneLoadSource::Server { addr, tsig_key: _ } => {
                    Self::register_secondary_zone(name.clone(), addr, zone_updated_tx.clone())?
                }
            };

            if let Err(err) = zone_maintainer.insert_zone(zone).await {
                error!("[ZL]: Error: Failed to insert zone '{name}': {err}")
            }
        }

        let zone_maintainer_clone = zone_maintainer.clone();
        tokio::spawn(async move { zone_maintainer_clone.run().await });

        // Notify the manager that we are ready.
        ready_tx.send(true).map_err(|_| Terminated)?;

        loop {
            tokio::select! {
                zone_updated = zone_updated_rx.recv() => {
                    self.on_zone_updated(zone_updated);
                }

                cmd = cmd_rx.recv() => {
                    self.on_command(cmd, &zone_maintainer, zone_updated_tx.clone(), &mut receipt_info).await?;
                }
            }
        }
    }

    fn on_zone_updated(&self, zone_updated: Option<(StoredName, Serial)>) {
        let (zone_name, zone_serial) = zone_updated.unwrap();

        info!("[ZL]: Received a new copy of zone '{zone_name}' at serial {zone_serial}",);

        self.center
            .update_tx
            .send(Update::UnsignedZoneUpdatedEvent {
                zone_name,
                zone_serial,
            })
            .unwrap();
    }

    async fn on_command<KS, CF>(
        &self,
        cmd: Option<ApplicationCommand>,
        zone_maintainer: &ZoneMaintainer<KS, CF>,
        zone_updated_tx: Sender<(StoredName, Serial)>,
        receipt_info: &mut HashMap<StoredName, ZoneLoaderReport>,
    ) -> Result<(), Terminated>
    where
        KS: Deref + Send + Sync + 'static,
        KS::Target: KeyStore,
        <KS::Target as KeyStore>::Key: Clone + Debug + Display + Sync + Send + 'static,
        CF: ConnectionFactory + Send + Sync + 'static,
    {
        info!("[ZL] Received command: {cmd:?}",);

        match cmd {
            Some(ApplicationCommand::Terminate) | None => {
                return Err(Terminated);
            }

            Some(ApplicationCommand::Changed(Change::ZoneSourceChanged(name, source))) => {
                // Just remove and re-insert the zone.
                let id = ZoneId {
                    name: name.clone(),
                    class: Class::IN,
                };
                zone_maintainer.remove_zone(id).await;

                let zone = match source {
                    ZoneLoadSource::None => return Ok(()),

                    ZoneLoadSource::Zonefile { path } => {
                        let (zone, ri) =
                            Self::register_primary_zone(name.clone(), &path, &zone_updated_tx)
                                .await?;
                        receipt_info.insert(name, ri);
                        zone
                    }

                    ZoneLoadSource::Server { addr, tsig_key: _ } => {
                        Self::register_secondary_zone(name.clone(), addr, zone_updated_tx)?
                    }
                };

                // TODO: Handle (or iron out) potential errors here.
                let _ = zone_maintainer.insert_zone(zone).await;
            }

            Some(ApplicationCommand::Changed(Change::ZoneRemoved(name))) => {
                // Remove the zone if it was tracked.
                let id = ZoneId {
                    name: name.clone(),
                    class: Class::IN,
                };
                zone_maintainer.remove_zone(id).await;
            }

            Some(ApplicationCommand::RefreshZone {
                zone_name,
                serial,
                source,
            }) => {
                if let Some(source) = source {
                    let _ = zone_maintainer
                        .notify_zone_changed(Class::IN, &zone_name, serial, source)
                        .await;
                } else {
                    // TODO: Should we check the serial number here?
                    let _ = serial;

                    zone_maintainer
                        .force_zone_refresh(&zone_name, Class::IN)
                        .await;
                }
            }

<<<<<<< HEAD
            Some(ApplicationCommand::ReloadZone { zone_name, source }) => match source {
                ZoneLoadSource::None => return Ok(()),
                ZoneLoadSource::Zonefile { path } => {
                    Self::remove_and_add(zone_name, path, zone_maintainer, &zone_updated_tx).await?
                }
                ZoneLoadSource::Server { .. } => {
                    zone_maintainer
                        .force_zone_refresh(&zone_name, Class::IN)
                        .await
                }
            },
=======
            Some(ApplicationCommand::GetZoneReport {
                zone_name,
                report_tx,
            }) => {
                if let Ok(report) = zone_maintainer.zone_status(&zone_name, Class::IN).await {
                    let zone_loader_report = receipt_info.get(&zone_name).cloned();
                    report_tx.send((report, zone_loader_report)).unwrap();
                }
            }
>>>>>>> 9672481f

            Some(_) => {
                // TODO
            }
        }

        Ok(())
    }

    async fn remove_and_add<KS, CF>(
        name: StoredName,
        path: Box<Utf8Path>,
        zone_maintainer: &ZoneMaintainer<KS, CF>,
        zone_updated_tx: &Sender<(StoredName, Serial)>,
    ) -> Result<(), Terminated>
    where
        KS: Deref + Send + Sync + 'static,
        KS::Target: KeyStore,
        <KS::Target as KeyStore>::Key: Clone + Debug + Display + Sync + Send + 'static,
        CF: ConnectionFactory + Send + Sync + 'static,
    {
        // Just remove and re-insert the zone (like with zone source changed).
        let id = ZoneId {
            name: name.clone(),
            class: Class::IN,
        };
        zone_maintainer.remove_zone(id).await;

        let zone = Self::register_primary_zone(name.clone(), &path, zone_updated_tx).await?;

        // TODO: Handle (or iron out) potential errors here.
        let _ = zone_maintainer.insert_zone(zone).await;
        Ok(())
    }

    async fn register_primary_zone(
        zone_name: StoredName,
        zone_path: &Utf8Path,
        zone_updated_tx: &Sender<(Name<Bytes>, Serial)>,
    ) -> Result<(TypedZone, ZoneLoaderReport), Terminated> {
        let started_at = SystemTime::now();
        let (zone, byte_count) = load_file_into_zone(&zone_name, zone_path).await?;
        let duration = SystemTime::now().duration_since(started_at).unwrap();
        let Some(serial) = get_zone_serial(zone_name.clone(), &zone).await else {
            error!("[ZL]: Error: Zone file '{zone_path}' lacks a SOA record. Skipping zone.");
            return Err(Terminated);
        };

        let zone_cfg = ZoneConfig::new();
        zone_updated_tx
            .send((zone.apex_name().clone(), serial))
            .await
            .unwrap();
        let zone = Zone::new(NotifyOnWriteZone::new(zone, zone_updated_tx.clone()));
        let receipt_info = ZoneLoaderReport {
            started_at,
            finished_at: started_at.checked_add(duration).unwrap(),
            byte_count,
        };
        Ok((TypedZone::new(zone, zone_cfg), receipt_info))
    }

    fn register_secondary_zone(
        zone_name: Name<Bytes>,
        source: SocketAddr,
        zone_updated_tx: Sender<(Name<Bytes>, Serial)>,
    ) -> Result<TypedZone, Terminated> {
        let zone_cfg = Self::determine_secondary_zone_cfg(&zone_name, source)?;
        let zone = Zone::new(LightWeightZone::new(zone_name, true));
        let zone = Zone::new(NotifyOnWriteZone::new(zone, zone_updated_tx));
        Ok(TypedZone::new(zone, zone_cfg))
    }

    fn determine_secondary_zone_cfg(
        zone_name: &StoredName,
        source: SocketAddr,
    ) -> Result<ZoneConfig, Terminated> {
        let mut zone_cfg = ZoneConfig::new();

        let notify_cfg = NotifyConfig::default();

        let xfr_cfg = XfrConfig {
            strategy: XfrStrategy::IxfrWithAxfrFallback,
            ixfr_transport: TransportStrategy::Tcp,
            compatibility_mode: Default::default(),
            tsig_key: None,
        };

        info!(
            "[ZL]: Allowing NOTIFY from {} for zone '{zone_name}'",
            source.ip()
        );

        zone_cfg
            .allow_notify_from
            .add_src(source.ip(), notify_cfg.clone());

        info!("[ZL]: Adding XFR primary {source} for zone '{zone_name}'",);
        zone_cfg.request_xfr_from.add_dst(source, xfr_cfg.clone());

        Ok(zone_cfg)
    }
}

async fn get_zone_serial(apex_name: Name<Bytes>, zone: &Zone) -> Option<Serial> {
    if let Ok(answer) = zone.read().query(apex_name, Rtype::SOA) {
        if let AnswerContent::Data(rrset) = answer.content() {
            if let Some(rr) = rrset.first() {
                if let ZoneRecordData::Soa(soa) = rr.data() {
                    return Some(soa.serial());
                }
            }
        }
    }
    None
}

async fn load_file_into_zone(
    zone_name: &StoredName,
    zone_path: &Utf8Path,
) -> Result<(Zone, usize), Terminated> {
    let before = Instant::now();
    info!("[ZL]: Loading primary zone '{zone_name}' from '{zone_path}'..",);
    let mut zone_file = File::open(zone_path)
        .inspect_err(|err| error!("[ZL]: Error: Failed to open zone file '{zone_path}': {err}",))
        .map_err(|_| Terminated)?;
    let zone_file_len = zone_file
        .metadata()
        .inspect_err(|err| {
            error!("[ZL]: Error: Failed to read metadata for file '{zone_path}': {err}",)
        })
        .map_err(|_| Terminated)?
        .len();

    let mut buf = inplace::Zonefile::with_capacity(zone_file_len as usize).writer();
    std::io::copy(&mut zone_file, &mut buf)
        .inspect_err(|err| {
            error!("[ZL]: Error: Failed to read data from file '{zone_path}': {err}",)
        })
        .map_err(|_| Terminated)?;
    let mut reader = buf.into_inner();
    reader.set_origin(zone_name.clone());
    let res = Zone::try_from(reader);
    let Ok(zone) = res else {
        let errors = res.unwrap_err();
        let mut msg = format!("Failed to parse zone: {} errors", errors.len());
        for (name, err) in errors.into_iter() {
            msg.push_str(&format!("  {name}: {err}\n"));
        }
        error!("[ZL]: Error parsing zone '{zone_name}': {msg}");
        return Err(Terminated);
    };
    info!(
        "Loaded {zone_file_len} bytes from '{zone_path}' in {} secs",
        before.elapsed().as_secs()
    );
    Ok((zone, zone_file_len as usize))
}

//------------- NotifyOnWriteZone --------------------------------------------

#[derive(Debug)]
pub struct NotifyOnWriteZone {
    store: Arc<dyn ZoneStore>,
    sender: Sender<(StoredName, Serial)>,
}

impl NotifyOnWriteZone {
    pub fn new(zone: Zone, sender: Sender<(StoredName, Serial)>) -> Self {
        Self {
            store: zone.into_inner(),
            sender,
        }
    }
}

impl ZoneStore for NotifyOnWriteZone {
    fn class(&self) -> Class {
        self.store.class()
    }

    fn apex_name(&self) -> &StoredName {
        self.store.apex_name()
    }

    fn read(self: Arc<Self>) -> Box<dyn ReadableZone> {
        self.store.clone().read()
    }

    fn write(
        self: Arc<Self>,
    ) -> Pin<Box<dyn Future<Output = Box<dyn WritableZone>> + Send + Sync>> {
        let fut = self.store.clone().write();
        Box::pin(async move {
            let writable_zone = fut.await;
            let writable_zone = NotifyOnCommitZone {
                writable_zone,
                store: self.store.clone(),
                sender: self.sender.clone(),
            };
            Box::new(writable_zone) as Box<dyn WritableZone>
        })
    }

    fn as_any(&self) -> &dyn Any {
        self as &dyn Any
    }
}

struct NotifyOnCommitZone {
    writable_zone: Box<dyn WritableZone>,
    store: Arc<dyn ZoneStore>,
    sender: Sender<(StoredName, Serial)>,
}

impl WritableZone for NotifyOnCommitZone {
    fn open(
        &self,
        create_diff: bool,
    ) -> Pin<
        Box<dyn Future<Output = Result<Box<dyn WritableZoneNode>, std::io::Error>> + Send + Sync>,
    > {
        self.writable_zone.open(create_diff)
    }

    fn commit(
        &mut self,
        bump_soa_serial: bool,
    ) -> Pin<Box<dyn Future<Output = Result<Option<InMemoryZoneDiff>, std::io::Error>> + Send + Sync>>
    {
        let fut = self.writable_zone.commit(bump_soa_serial);
        let store = self.store.clone();
        let sender = self.sender.clone();

        Box::pin(async move {
            let res = fut.await;
            let zone_name = store.apex_name().clone();
            match store
                .read()
                .query_async(zone_name.clone(), Rtype::SOA)
                .await
            {
                Ok(answer) if answer.rcode() == Rcode::NOERROR => {
                    let soa_data = answer.content().first().map(|(_ttl, data)| data);
                    if let Some(ZoneRecordData::Soa(soa)) = soa_data {
                        let zone_serial = soa.serial();
                        debug!("Notifying that zone '{zone_name}' has been committed at serial {zone_serial}");
                        sender.send((zone_name.clone(), zone_serial)).await.unwrap();
                    } else {
                        error!("Failed to query SOA of zone {zone_name} after commit: invalid SOA found");
                    }
                }
                Ok(answer) => error!(
                    "Failed to query SOA of zone {zone_name} after commit: rcode {}",
                    answer.rcode()
                ),
                Err(_) => {
                    error!("Failed to query SOA of zone {zone_name} after commit: out of zone.")
                }
            }
            res
        })
    }
}<|MERGE_RESOLUTION|>--- conflicted
+++ resolved
@@ -217,19 +217,6 @@
                 }
             }
 
-<<<<<<< HEAD
-            Some(ApplicationCommand::ReloadZone { zone_name, source }) => match source {
-                ZoneLoadSource::None => return Ok(()),
-                ZoneLoadSource::Zonefile { path } => {
-                    Self::remove_and_add(zone_name, path, zone_maintainer, &zone_updated_tx).await?
-                }
-                ZoneLoadSource::Server { .. } => {
-                    zone_maintainer
-                        .force_zone_refresh(&zone_name, Class::IN)
-                        .await
-                }
-            },
-=======
             Some(ApplicationCommand::GetZoneReport {
                 zone_name,
                 report_tx,
@@ -239,7 +226,18 @@
                     report_tx.send((report, zone_loader_report)).unwrap();
                 }
             }
->>>>>>> 9672481f
+
+            Some(ApplicationCommand::ReloadZone { zone_name, source }) => match source {
+                ZoneLoadSource::None => return Ok(()),
+                ZoneLoadSource::Zonefile { path } => {
+                    Self::remove_and_add(zone_name, path, zone_maintainer, &zone_updated_tx).await?
+                }
+                ZoneLoadSource::Server { .. } => {
+                    zone_maintainer
+                        .force_zone_refresh(&zone_name, Class::IN)
+                        .await
+                }
+            },
 
             Some(_) => {
                 // TODO
@@ -268,7 +266,7 @@
         };
         zone_maintainer.remove_zone(id).await;
 
-        let zone = Self::register_primary_zone(name.clone(), &path, zone_updated_tx).await?;
+        let (zone, _) = Self::register_primary_zone(name.clone(), &path, zone_updated_tx).await?;
 
         // TODO: Handle (or iron out) potential errors here.
         let _ = zone_maintainer.insert_zone(zone).await;
