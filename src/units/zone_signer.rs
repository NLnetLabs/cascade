--- conflicted
+++ resolved
@@ -319,16 +319,11 @@
         zone_name: &StoredName,
         resign_last_signed_zone_content: bool,
     ) -> Result<(), String> {
-<<<<<<< HEAD
-=======
-        // TODO: Implement serial bumping (per policy, e.g. ODS 'keep', 'counter', etc.?)
-
         // TODO: The signer_status mechanism is broken, as it is limited to
         // 100 slots so that if too many sign_zone() invocations occur the
         // newest will overwrite the oldest. When the permit is then finally
         // acquired, further down where start() is invoked it will fail
         // because the enqueued status item will no longer exist...
->>>>>>> 567eac39
         info!("[ZS]: Waiting to start signing operation for zone '{zone_name}'.");
         self.signer_status.write().await.enqueue(zone_name.clone());
 
