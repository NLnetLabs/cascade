--- conflicted
+++ resolved
@@ -26,10 +26,6 @@
     /// version of the policy that is not yet in use.
     pub policy: Option<PolicySpec>,
 
-<<<<<<< HEAD
-    /// The last serial number we signed for this zone
-    pub last_signed_serial: Option<Serial>,
-=======
     /// The minimum expiration time in the signed zone we are serving from
     /// the publication server.
     pub min_expiration: Option<Timestamp>,
@@ -38,7 +34,9 @@
     /// value should be move to min_expiration after the signed zone is
     /// approved.
     pub next_min_expiration: Option<Timestamp>,
->>>>>>> 0564e350
+
+    /// The last serial number we signed for this zone
+    pub last_signed_serial: Option<Serial>,
 }
 
 //--- Conversion
@@ -48,12 +46,9 @@
     pub fn build(zone: &ZoneState) -> Self {
         Self {
             policy: zone.policy.as_ref().map(|p| PolicySpec::build(p)),
-<<<<<<< HEAD
-            last_signed_serial: zone.last_signed_serial,
-=======
             min_expiration: zone.min_expiration,
             next_min_expiration: zone.next_min_expiration,
->>>>>>> 0564e350
+            last_signed_serial: zone.last_signed_serial,
         }
     }
 }
