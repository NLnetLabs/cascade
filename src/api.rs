use std::fmt::{self, Display};
use std::net::{IpAddr, SocketAddr};
use std::time::{Duration, SystemTime};

use bytes::Bytes;
use camino::{Utf8Path, Utf8PathBuf};
use domain::base::{Name, Serial};
use domain::zonetree::StoredName;
use serde::{Deserialize, Serialize};

use crate::center;
use crate::units::http_server::KmipServerState;
use crate::units::zone_loader::ZoneLoaderReport;
use crate::zone::{HistoryItem, PipelineMode};
use crate::zonemaintenance::types::{SigningReport, ZoneRefreshStatus};

const DEFAULT_AXFR_PORT: u16 = 53;

//----------- ConfigReload -----------------------------------------------------

/// Reload Cascade's configuration file.
#[derive(Deserialize, Serialize, Debug, Clone)]
pub struct ConfigReload {
    // TODO: Support dry runs.
}

/// The result of a [`ConfigReload`] command.
pub type ConfigReloadResult = Result<ConfigReloadOutput, ConfigReloadError>;

/// The output of a [`ConfigReload`] command.
#[derive(Deserialize, Serialize, Debug, Clone)]
pub struct ConfigReloadOutput {
    // TODO: A diff between the old and new config.
}

/// An error from a [`ConfigReload`] command.
#[derive(Deserialize, Serialize, Debug, Clone)]
pub enum ConfigReloadError {
    /// The file could not be loaded.
    Load(Utf8PathBuf, String),

    /// The file could not be parsed.
    Parse(Utf8PathBuf, String),
}

//------------------------------------------------------------------------------

#[derive(Deserialize, Serialize, Debug, Clone)]
pub enum KeyImport {
    PublicKey(Utf8PathBuf),
    Kmip(KmipKeyImport),
    File(FileKeyImport),
}

#[derive(Deserialize, Serialize, Debug, Clone)]
pub struct FileKeyImport {
    pub key_type: KeyType,
    pub path: Utf8PathBuf,
}

#[derive(Deserialize, Serialize, Debug, Clone)]
pub struct KmipKeyImport {
    pub key_type: KeyType,
    pub server: String,
    pub public_id: String,
    pub private_id: String,
    pub algorithm: String,
    pub flags: String,
}

#[derive(Deserialize, Serialize, Debug, Clone)]
pub struct ZoneAdd {
    pub name: Name<Bytes>,
    pub source: ZoneSource,
    pub policy: String,
    pub key_imports: Vec<KeyImport>,
}

#[derive(Deserialize, Serialize, Debug, Clone)]
pub struct ZoneAddResult {
    pub name: Name<Bytes>,
    pub status: String,
}

#[derive(Deserialize, Serialize, Debug, Clone)]
pub enum ZoneAddError {
    AlreadyExists,
    NoSuchPolicy,
    PolicyMidDeletion,
    Other(String),
}

impl fmt::Display for ZoneAddError {
    fn fmt(&self, f: &mut fmt::Formatter<'_>) -> fmt::Result {
        f.write_str(match self {
            Self::AlreadyExists => "a zone of this name already exists",
            Self::NoSuchPolicy => "no policy with that name exists",
            Self::PolicyMidDeletion => "the specified policy is being deleted",
            Self::Other(reason) => reason,
        })
    }
}

impl From<center::ZoneAddError> for ZoneAddError {
    fn from(value: center::ZoneAddError) -> Self {
        match value {
            center::ZoneAddError::AlreadyExists => Self::AlreadyExists,
            center::ZoneAddError::NoSuchPolicy => Self::NoSuchPolicy,
            center::ZoneAddError::PolicyMidDeletion => Self::PolicyMidDeletion,
            center::ZoneAddError::Other(reason) => Self::Other(reason),
        }
    }
}

#[derive(Deserialize, Serialize, Debug, Clone)]
pub struct ZoneRemoveResult {
    pub name: Name<Bytes>,
}

#[derive(Deserialize, Serialize, Debug, Clone)]
pub enum ZoneRemoveError {
    NotFound,
}

impl fmt::Display for ZoneRemoveError {
    fn fmt(&self, f: &mut fmt::Formatter<'_>) -> fmt::Result {
        f.write_str(match self {
            Self::NotFound => "no such zone was found",
        })
    }
}

impl From<center::ZoneRemoveError> for ZoneRemoveError {
    fn from(value: center::ZoneRemoveError) -> Self {
        match value {
            center::ZoneRemoveError::NotFound => Self::NotFound,
        }
    }
}

/// How to load the contents of a zone.
#[derive(Deserialize, Serialize, Debug, Clone)]
pub enum ZoneSource {
    /// Don't load the zone at all.
    None,

    /// From a zonefile on disk.
    Zonefile {
        /// The path to the zonefile.
        path: Box<Utf8Path>,
    },

    /// From a DNS server via XFR.
    Server {
        /// The address of the server.
        addr: SocketAddr,

        /// The name of a TSIG key, if any.
        tsig_key: Option<String>,

        /// The XFR status of the zone.
        xfr_status: ZoneRefreshStatus,
    },
}

impl Display for ZoneSource {
    fn fmt(&self, f: &mut std::fmt::Formatter<'_>) -> std::fmt::Result {
        match self {
            ZoneSource::None => f.write_str("<none>"),
            ZoneSource::Zonefile { path } => path.fmt(f),
            ZoneSource::Server { addr, .. } => addr.fmt(f),
        }
    }
}

impl From<&str> for ZoneSource {
    fn from(s: &str) -> Self {
        if let Ok(addr) = s.parse::<SocketAddr>() {
            ZoneSource::Server {
                addr,
                tsig_key: None,
                xfr_status: Default::default(),
            }
        } else if let Ok(addr) = s.parse::<IpAddr>() {
            ZoneSource::Server {
                addr: SocketAddr::new(addr, DEFAULT_AXFR_PORT),
                tsig_key: None,
                xfr_status: Default::default(),
            }
        } else {
            ZoneSource::Zonefile {
                path: Utf8PathBuf::from(s).into_boxed_path(),
            }
        }
    }
}

#[derive(Deserialize, Serialize, Debug, Clone)]
pub struct ZonesListResult {
    pub zones: Vec<StoredName>,
}

#[derive(Deserialize, Serialize, Debug, Clone, PartialEq, Eq, PartialOrd, Ord)]
pub enum ZoneStage {
    Unsigned,
    // TODO: Signed is not strictly correct as it is currently set based on
    // the presence of a zone in the signed zones collection, but that happens
    // at the start of the signing process, not only once a zone has finished
    // being signed.
    Signed,
    Published,
}

impl Display for ZoneStage {
    fn fmt(&self, f: &mut std::fmt::Formatter<'_>) -> std::fmt::Result {
        let str = match self {
            ZoneStage::Unsigned => "loader",
            ZoneStage::Signed => "signer",
            ZoneStage::Published => "publication server",
        };
        f.write_str(str)
    }
}

#[derive(Deserialize, Serialize, Debug, Clone)]
pub enum ZoneStatusError {
    ZoneDoesNotExist,
}

#[derive(Deserialize, Serialize, Debug, Clone)]
pub struct ZoneStatus {
    pub name: Name<Bytes>,
    pub source: ZoneSource,
    pub policy: String,
    pub stage: ZoneStage,
    pub keys: Vec<KeyInfo>,
    pub key_status: Option<String>,
    pub receipt_report: Option<ZoneLoaderReport>,
    pub unsigned_serial: Option<Serial>,
    pub unsigned_review_status: Option<TimestampedZoneReviewStatus>,
    pub unsigned_review_addr: Option<SocketAddr>,
    pub signed_serial: Option<Serial>,
    pub signed_review_status: Option<TimestampedZoneReviewStatus>,
    pub signed_review_addr: Option<SocketAddr>,
    pub signing_report: Option<SigningReport>,
    pub published_serial: Option<Serial>,
    pub publish_addr: SocketAddr,
    pub pipeline_mode: PipelineMode,
}

#[derive(Copy, Clone, Debug, PartialEq, Eq, Deserialize, Serialize)]
pub struct TimestampedZoneReviewStatus {
    pub status: ZoneReviewStatus,
    pub when: SystemTime,
}

#[derive(Copy, Clone, Debug, PartialEq, Eq, Deserialize, Serialize)]
pub enum ZoneReviewStatus {
    Pending,
    Approved,
    Rejected,
}

#[derive(Clone, Debug, PartialEq, Eq, Deserialize, Serialize)]
pub struct KeyInfo {
    pub pubref: String,
    pub key_type: KeyType,
    pub key_tag: u16,
    pub signer: bool,
}

#[derive(Copy, Clone, Debug, PartialEq, Eq, Deserialize, Serialize)]
pub enum KeyType {
    Ksk,
    Zsk,
    Csk,
}

impl Display for KeyType {
    fn fmt(&self, f: &mut fmt::Formatter<'_>) -> fmt::Result {
        match self {
            KeyType::Ksk => "ksk",
            KeyType::Csk => "csk",
            KeyType::Zsk => "zsk",
        }
        .fmt(f)
    }
}

#[derive(Deserialize, Serialize, Debug, Clone)]
pub struct ZoneHistory {
    pub history: Vec<HistoryItem>,
}

#[derive(Deserialize, Serialize, Debug, Clone)]
pub enum ZoneHistoryError {
    ZoneDoesNotExist,
}

#[derive(Deserialize, Serialize, Debug, Clone)]
pub struct ZoneReloadResult {
    pub name: Name<Bytes>,
}

#[derive(Deserialize, Serialize, Debug, Clone)]
pub enum ZoneReloadError {
    ZoneDoesNotExist,
    ZoneWithoutSource,
    ZoneHalted(String),
}

impl fmt::Display for ZoneReloadError {
    fn fmt(&self, f: &mut fmt::Formatter<'_>) -> fmt::Result {
        f.write_str(match self {
            Self::ZoneDoesNotExist => "no zone with this name exist",
            Self::ZoneWithoutSource => "the specified zone has no source configured",
            Self::ZoneHalted(reason) => {
                return write!(f, "the zone has been halted (reason: {reason})")
            }
        })
    }
}

#[derive(Deserialize, Serialize, Debug, Clone)]
pub struct ServerStatusResult {
    // pub name: Name<Bytes>,
}

#[derive(Deserialize, Serialize, Debug, Clone)]
pub enum PolicyReloadError {
    Io(Utf8PathBuf, String),
}

impl Display for PolicyReloadError {
    fn fmt(&self, f: &mut std::fmt::Formatter<'_>) -> std::fmt::Result {
        let PolicyReloadError::Io(p, e) = self;
        format!("{p}: {e}").fmt(f)
    }
}

#[derive(Deserialize, Serialize, Debug, Clone)]
pub struct PolicyChanges {
    pub changes: Vec<(String, PolicyChange)>,
}

#[derive(Deserialize, Serialize, Debug, Clone)]
pub struct PolicyListResult {
    pub policies: Vec<String>,
}

#[derive(Deserialize, Serialize, Debug, Clone)]
pub struct PolicyInfo {
    pub name: Box<str>,
    pub zones: Vec<Name<Bytes>>,
    pub loader: LoaderPolicyInfo,
    pub key_manager: KeyManagerPolicyInfo,
    pub signer: SignerPolicyInfo,
    pub server: ServerPolicyInfo,
}

#[derive(Deserialize, Serialize, Debug, Clone)]
pub struct LoaderPolicyInfo {
    pub review: ReviewPolicyInfo,
}

#[derive(Deserialize, Serialize, Debug, Clone)]
pub struct KeyManagerPolicyInfo {
    pub hsm_server_id: Option<String>,
}

#[derive(Deserialize, Serialize, Debug, Clone)]
pub struct ReviewPolicyInfo {
    pub required: bool,
    pub cmd_hook: Option<String>,
}

#[derive(Deserialize, Serialize, Debug, Clone)]
pub struct SignerPolicyInfo {
    pub serial_policy: SignerSerialPolicyInfo,
    pub sig_inception_offset: Duration,
    pub sig_validity_offset: Duration,
    pub denial: SignerDenialPolicyInfo,
    pub review: ReviewPolicyInfo,
}

#[derive(Deserialize, Serialize, Debug, Clone)]
pub enum SignerSerialPolicyInfo {
    Keep,
    Counter,
    UnixTime,
    DateCounter,
}

#[derive(Deserialize, Serialize, Debug, Clone)]
pub enum SignerDenialPolicyInfo {
    NSec,
    NSec3 { opt_out: bool },
}

#[derive(Deserialize, Serialize, Debug, Clone)]
pub enum Nsec3OptOutPolicyInfo {
    Disabled,
    FlagOnly,
    Enabled,
}

#[derive(Deserialize, Serialize, Debug, Clone)]
pub struct ServerPolicyInfo {
    pub outbound: OutboundPolicyInfo,
}

#[derive(Deserialize, Serialize, Debug, Clone)]
pub struct OutboundPolicyInfo {
    pub accept_xfr_requests_from: Vec<NameserverCommsPolicyInfo>,
    pub send_notify_to: Vec<NameserverCommsPolicyInfo>,
}

#[derive(Deserialize, Serialize, Debug, Clone)]
pub struct NameserverCommsPolicyInfo {
    pub addr: SocketAddr,
}

impl std::fmt::Display for NameserverCommsPolicyInfo {
    fn fmt(&self, f: &mut fmt::Formatter<'_>) -> fmt::Result {
        write!(f, "{}", self.addr)
    }
}

#[derive(Deserialize, Serialize, Debug, Clone)]
pub enum PolicyInfoError {
    PolicyDoesNotExist,
}

#[derive(Deserialize, Serialize, Debug, Clone)]
pub enum PolicyChange {
    Added,
    Removed,
    Updated,
    Unchanged,
}

#[derive(Deserialize, Serialize, Debug, Clone)]
pub struct HsmServerAdd {
    pub server_id: String,
    pub ip_host_or_fqdn: String,
    pub port: u16,
    pub username: Option<String>,
    pub password: Option<String>,
    pub client_cert: Option<Vec<u8>>,
    pub client_key: Option<Vec<u8>>,
    pub insecure: bool,
    pub server_cert: Option<Vec<u8>>,
    pub ca_cert: Option<Vec<u8>>,
    pub connect_timeout: Duration,
    pub read_timeout: Duration,
    pub write_timeout: Duration,
    pub max_response_bytes: u32,
    pub key_label_prefix: Option<String>,
    pub key_label_max_bytes: u8,
}

#[derive(Deserialize, Serialize, Debug, Clone)]
pub struct HsmServerAddResult {
    pub vendor_id: String,
}

#[derive(Deserialize, Serialize, Debug, Clone)]
pub enum HsmServerAddError {
    UnableToConnect {
        server_id: String,
        host: String,
        port: u16,
        err: String,
    },
    UnableToQuery {
        server_id: String,
        host: String,
        port: u16,
        err: String,
    },
    CredentialsFileCouldNotBeOpenedForWriting {
        // Path is not needed as the error already contains it.
        err: String,
    },
    CredentialsFileCouldNotBeSaved {
        // Path is not needed as the error already contains it.
        err: String,
    },
    KmipServerStateFileCouldNotBeCreated {
        path: String,
        err: String,
    },
    KmipServerStateFileCouldNotBeSaved {
        path: String,
        err: String,
    },
}

impl std::fmt::Display for HsmServerAddError {
    fn fmt(&self, f: &mut fmt::Formatter<'_>) -> fmt::Result {
        match self {
            HsmServerAddError::UnableToConnect {
                server_id,
                host,
                port,
                err,
            } => write!(
                f,
                "Unable to connect to HSM '{server_id}' at {host}:{port}: {err}"
            ),
            HsmServerAddError::UnableToQuery {
                server_id,
                host,
                port,
                err,
            } => write!(
                f,
<<<<<<< HEAD
                "Unable to query HSM '{server_id} at {host}:{port}: {err}"
=======
                "Unable to query HSM '{server_id}' at {host}:{port}: {err}"
>>>>>>> d308e71b
            ),
            HsmServerAddError::CredentialsFileCouldNotBeOpenedForWriting { err } => {
                // The error already contains everything we want to say so
                // don't duplicate it.
                f.write_str(err)
            }
            HsmServerAddError::CredentialsFileCouldNotBeSaved { err } => {
                // The error already contains everything we want to say so
                // don't duplicate it.
                f.write_str(err)
            }
            HsmServerAddError::KmipServerStateFileCouldNotBeCreated { path, err } => {
                write!(f, "Unable to create KMIP server state file '{path}': {err}")
            }
            HsmServerAddError::KmipServerStateFileCouldNotBeSaved { path, err } => {
                write!(f, "Unable to save KMIP server state file '{path}': {err}")
            }
        }
    }
}

#[derive(Deserialize, Serialize, Debug, Clone)]
pub struct HsmServerListResult {
    pub servers: Vec<String>,
}

#[derive(Deserialize, Serialize, Debug, Clone)]
pub struct HsmServerGetResult {
    pub server: KmipServerState,
}

//------------ KeySet API Types ----------------------------------------------

pub mod keyset {
    use super::*;

    #[derive(Deserialize, Serialize, Debug, Clone)]
    pub struct KeyRoll {
        pub variant: KeyRollVariant,
        pub cmd: KeyRollCommand,
    }

    #[derive(Deserialize, Serialize, Debug, Clone)]
    pub struct KeyRollResult {
        pub zone: Name<Bytes>,
    }

    #[derive(Deserialize, Serialize, Debug, Clone)]
    pub enum KeyRollError {
        DnstCommandError(String),
        RxError,
    }

    #[derive(Deserialize, Serialize, Debug, Clone)]
    pub struct KeyRemove {
        pub key: String,
        pub force: bool,
        pub continue_flag: bool,
    }

    #[derive(Deserialize, Serialize, Debug, Clone)]
    pub struct KeyRemoveResult {
        pub zone: Name<Bytes>,
    }

    #[derive(Deserialize, Serialize, Debug, Clone)]
    pub enum KeyRemoveError {
        DnstCommandError(String),
        RxError,
    }

    #[derive(Deserialize, Serialize, Debug, Clone)]
    pub enum KeyRollVariant {
        /// Apply the subcommand to a KSK roll.
        Ksk,
        /// Apply the subcommand to a ZSK roll.
        Zsk,
        /// Apply the subcommand to a CSK roll.
        Csk,
        /// Apply the subcommand to an algorithm roll.
        Algorithm,
    }

    #[derive(Deserialize, Serialize, Clone, Debug, clap::Subcommand)]
    pub enum KeyRollCommand {
        /// Start a key roll.
        StartRoll,
        /// Report that the first propagation step has completed.
        Propagation1Complete {
            /// The TTL that is required to be reported by the Report actions.
            ttl: u32,
        },
        /// Cached information from before Propagation1Complete should have
        /// expired by now.
        CacheExpired1,
        /// Report that the second propagation step has completed.
        Propagation2Complete {
            /// The TTL that is required to be reported by the Report actions.
            ttl: u32,
        },
        /// Cached information from before Propagation2Complete should have
        /// expired by now.
        CacheExpired2,
        /// Report that the final changes have propagated and the the roll is done.
        RollDone,
    }
}<|MERGE_RESOLUTION|>--- conflicted
+++ resolved
@@ -515,11 +515,7 @@
                 err,
             } => write!(
                 f,
-<<<<<<< HEAD
-                "Unable to query HSM '{server_id} at {host}:{port}: {err}"
-=======
                 "Unable to query HSM '{server_id}' at {host}:{port}: {err}"
->>>>>>> d308e71b
             ),
             HsmServerAddError::CredentialsFileCouldNotBeOpenedForWriting { err } => {
                 // The error already contains everything we want to say so
