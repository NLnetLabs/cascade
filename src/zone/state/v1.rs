--- conflicted
+++ resolved
@@ -145,10 +145,9 @@
 #[derive(Clone, Debug, Default, Deserialize, Serialize)]
 #[serde(rename_all = "kebab-case", deny_unknown_fields)]
 pub struct KeyManagerPolicySpec {
-<<<<<<< HEAD
     /// Whether and which HSM server is being used.
     pub hsm_server_id: Option<String>,
-=======
+
     /// Whether to use a CSK (if true) or a KSK and a ZSK.
     use_csk: bool,
 
@@ -198,7 +197,6 @@
 
     /// Automatically remove keys that are no long in use.
     auto_remove: bool,
->>>>>>> 6bb2c9d4
 }
 
 //--- Conversion
@@ -207,9 +205,7 @@
     /// Parse from this specification.
     pub fn parse(self) -> KeyManagerPolicy {
         KeyManagerPolicy {
-<<<<<<< HEAD
             hsm_server_id: self.hsm_server_id,
-=======
             use_csk: self.use_csk,
             algorithm: self.algorithm,
             ksk_validity: self.ksk_validity,
@@ -228,16 +224,13 @@
             ds_algorithm: self.ds_algorithm,
             default_ttl: self.default_ttl,
             auto_remove: self.auto_remove,
->>>>>>> 6bb2c9d4
         }
     }
 
     /// Build into this specification.
     pub fn build(policy: &KeyManagerPolicy) -> Self {
         Self {
-<<<<<<< HEAD
             hsm_server_id: policy.hsm_server_id.clone(),
-=======
             use_csk: policy.use_csk,
             algorithm: policy.algorithm.clone(),
             ksk_validity: policy.ksk_validity,
@@ -256,7 +249,6 @@
             ds_algorithm: policy.ds_algorithm.clone(),
             default_ttl: policy.default_ttl,
             auto_remove: policy.auto_remove,
->>>>>>> 6bb2c9d4
         }
     }
 }
