use std::sync::Arc;

use domain::base::Serial;
use domain::zonetree::StoredName;
use log::info;
use tokio::sync::mpsc;

use crate::center::{get_zone, Center, Change};
use crate::comms::{ApplicationCommand, Terminated};
use crate::manager::TargetCommand;
use crate::payload::Update;
use crate::zone::{HistoricalEvent, SigningTrigger};

pub struct CentralCommand {
    pub center: Arc<Center>,
}

impl CentralCommand {
    pub async fn run(
        self,
        cmd_rx: mpsc::UnboundedReceiver<TargetCommand>,
        update_rx: mpsc::UnboundedReceiver<Update>,
    ) -> Result<(), Terminated> {
        let arc_self = Arc::new(self);

        arc_self.do_run(cmd_rx, update_rx).await
    }

    async fn do_run(
        self: &Arc<Self>,
        mut cmd_rx: mpsc::UnboundedReceiver<TargetCommand>,
        mut update_rx: mpsc::UnboundedReceiver<Update>,
    ) -> Result<(), Terminated> {
        loop {
            if let Err(Terminated) = self.process_events(&mut cmd_rx, &mut update_rx).await {
                // self.status_reporter.terminated();
                return Err(Terminated);
            }
        }
    }

    pub async fn process_events(
        self: &Arc<Self>,
        cmd_rx: &mut mpsc::UnboundedReceiver<TargetCommand>,
        update_rx: &mut mpsc::UnboundedReceiver<Update>,
    ) -> Result<(), Terminated> {
        loop {
            tokio::select! {
                // Disable tokio::select!() random branch selection
                biased;

                // If nothing happened above, check for new internal Rotonda
                // target commands to handle.
                cmd = cmd_rx.recv() => {
                    if let Some(_cmd) = &cmd {
                        // self.status_reporter.command_received(cmd);
                    }

                    match cmd {
                        None | Some(TargetCommand::Terminate) => {
                            return Err(Terminated);
                        }
                    }
                }

                Some(update) = update_rx.recv() => {
                    self.direct_update(update).await;
                }
            }
        }
    }
}

impl CentralCommand {
    async fn direct_update(&self, event: Update) {
        info!("[CC]: Event received: {event:?}");
        let (msg, target, cmd) = match event {
            Update::Changed(change) => {
                {
                    match &change {
                        Change::ConfigChanged => { /* No zone name, nothing to do */ }
                        Change::ZoneAdded(name) => {
                            self.record_zone_event(name, HistoricalEvent::Added, None);
                        }
                        Change::ZonePolicyChanged(name, _) => {
                            self.record_zone_event(name, HistoricalEvent::PolicyChanged, None);
                        }
                        Change::ZoneSourceChanged(name, _) => {
                            self.record_zone_event(name, HistoricalEvent::SourceChanged, None);
                        }
                        Change::ZoneRemoved(name) => {
                            self.record_zone_event(name, HistoricalEvent::Removed, None);
                        }
                    }
                }
                // Inform all units about the change.
                for name in ["ZL", "RS", "KM", "ZS", "RS2", "PS"] {
                    self.center
                        .app_cmd_tx
                        .send((name.into(), ApplicationCommand::Changed(change.clone())))
                        .unwrap();
                }
                return;
            }

            Update::RefreshZone {
                zone_name,
                source,
                serial,
            } => (
                "Instructing zone loader to refresh the zone",
                "ZL",
                ApplicationCommand::RefreshZone {
                    zone_name,
                    source,
                    serial,
                },
            ),

            Update::UnsignedZoneUpdatedEvent {
                zone_name,
                zone_serial,
            } => {
                self.record_zone_event(
                    &zone_name,
                    HistoricalEvent::NewVersionReceived,
                    Some(zone_serial),
                );
                (
                    "Instructing review server to publish the unsigned zone",
                    "RS",
                    ApplicationCommand::SeekApprovalForUnsignedZone {
                        zone_name,
                        zone_serial,
                    },
                )
            }

            Update::UnsignedZoneApprovedEvent {
                zone_name,
                zone_serial,
            } => {
                self.record_zone_event(
                    &zone_name,
                    HistoricalEvent::UnsignedZoneApproved,
                    Some(zone_serial),
                );
                (
                    "Instructing zone signer to sign the approved zone",
                    "ZS",
                    ApplicationCommand::SignZone {
                        zone_name,
                        zone_serial: Some(zone_serial),
                        trigger: SigningTrigger::ZoneChangesApproved,
                    },
                )
            }

            Update::ResignZoneEvent { zone_name, trigger } => (
                "Instructing zone signer to re-sign the zone",
                "ZS",
                ApplicationCommand::SignZone {
                    zone_name,
                    zone_serial: None,
                    trigger,
                },
            ),

            Update::ZoneSignedEvent {
                zone_name,
                zone_serial,
                trigger,
            } => {
                self.record_zone_event(
                    &zone_name,
                    HistoricalEvent::SigningSucceeded { trigger },
                    Some(zone_serial),
                );
                (
                    "Instructing review server to publish the signed zone",
                    "RS2",
                    ApplicationCommand::SeekApprovalForSignedZone {
                        zone_name,
                        zone_serial,
                    },
                )
            }

            Update::SignedZoneApprovedEvent {
                zone_name,
                zone_serial,
            } => {
<<<<<<< HEAD
                self.record_zone_event(
                    &zone_name,
                    HistoricalEvent::SignedZoneApproved,
                    Some(zone_serial),
                );
                (
                    "Instructing publication server to publish the signed zone",
                    "PS",
                    ApplicationCommand::PublishSignedZone {
                        zone_name,
                        zone_serial,
                    },
                )
            }

            Update::UnsignedZoneRejectedEvent {
                zone_name,
                zone_serial,
            } => {
                self.record_zone_event(
                    &zone_name,
                    HistoricalEvent::UnsignedZoneRejected,
                    Some(zone_serial),
                );
                return;
            }

            Update::SignedZoneRejectedEvent {
                zone_name,
                zone_serial,
            } => {
                self.record_zone_event(
                    &zone_name,
                    HistoricalEvent::SignedZoneRejected,
                    Some(zone_serial),
                );
                return;
            }

            Update::ZoneSigningFailedEvent {
                zone_name,
                zone_serial,
                trigger,
                reason,
            } => {
                self.record_zone_event(
                    &zone_name,
                    HistoricalEvent::SigningFailed { trigger, reason },
                    zone_serial,
                );
                return;
=======
                // Send a copy of PublishSignedZone to ZS to trigger a
                // re-scan of when to re-sign next.
                let psz = ApplicationCommand::PublishSignedZone {
                    zone_name,
                    zone_serial,
                };
                self.center
                    .app_cmd_tx
                    .send(("ZS".into(), psz.clone()))
                    .unwrap();
                (
                    "Instructing publication server to publish the signed zone",
                    "PS",
                    psz,
                )
>>>>>>> 9e3766df
            }
        };

        info!("[CC]: {msg}");
        self.center.app_cmd_tx.send((target.into(), cmd)).unwrap();
    }

    fn record_zone_event(&self, name: &StoredName, event: HistoricalEvent, serial: Option<Serial>) {
        if let Some(zone) = get_zone(&self.center, name) {
            let mut zone_state = zone.state.lock().unwrap();
            zone_state.record_event(event, serial);
        }
    }
}

impl std::fmt::Debug for CentralCommand {
    fn fmt(&self, f: &mut std::fmt::Formatter<'_>) -> std::fmt::Result {
        f.debug_struct("CentralCommand").finish()
    }
}<|MERGE_RESOLUTION|>--- conflicted
+++ resolved
@@ -190,12 +190,18 @@
                 zone_name,
                 zone_serial,
             } => {
-<<<<<<< HEAD
                 self.record_zone_event(
                     &zone_name,
                     HistoricalEvent::SignedZoneApproved,
                     Some(zone_serial),
                 );
+                // Send a copy of PublishSignedZone to ZS to trigger a
+                // re-scan of when to re-sign next.
+                let psz = ApplicationCommand::PublishSignedZone {
+                    zone_name: zone_name.clone(),
+                    zone_serial,
+                };
+                self.center.app_cmd_tx.send(("ZS".into(), psz)).unwrap();
                 (
                     "Instructing publication server to publish the signed zone",
                     "PS",
@@ -242,23 +248,6 @@
                     zone_serial,
                 );
                 return;
-=======
-                // Send a copy of PublishSignedZone to ZS to trigger a
-                // re-scan of when to re-sign next.
-                let psz = ApplicationCommand::PublishSignedZone {
-                    zone_name,
-                    zone_serial,
-                };
-                self.center
-                    .app_cmd_tx
-                    .send(("ZS".into(), psz.clone()))
-                    .unwrap();
-                (
-                    "Instructing publication server to publish the signed zone",
-                    "PS",
-                    psz,
-                )
->>>>>>> 9e3766df
             }
         };
 
