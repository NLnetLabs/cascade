//! Zone-specific state and management.

use std::{
    borrow::Borrow,
    cmp::Ordering,
    fmt,
    hash::{Hash, Hasher},
    io, mem,
    net::SocketAddr,
    sync::{Arc, Mutex},
    time::{Duration, SystemTime},
};

use bytes::Bytes;
use camino::Utf8Path;
use domain::{
    base::{iana::Class, Name, Serial},
    zonetree::{self, ZoneBuilder},
};
use domain::{rdata::dnssec::Timestamp, tsig};
use serde::{Deserialize, Serialize};

use crate::{
    api::{self, ZoneReviewStatus},
    center::{Center, Change},
    config::Config,
    payload::Update,
    policy::{Policy, PolicyVersion},
};

pub mod state;

//----------- Zone -------------------------------------------------------------

/// A zone.
#[derive(Debug)]
pub struct Zone {
    /// The name of this zone.
    pub name: Name<Bytes>,

    /// The state of this zone.
    ///
    /// This uses a mutex to ensure that all parts of the zone state are
    /// consistent with each other, and that changes to the zone happen in a
    /// single (sequentially consistent) order.
    pub state: Mutex<ZoneState>,

    /// The loaded contents of the zone.
    pub loaded: zonetree::Zone,

    /// The signed contents of the zone.
    pub signed: zonetree::Zone,

    /// The published contents of the zone.
    pub published: zonetree::Zone,
}

/// The state of a zone.
#[derive(Debug, Default)]
pub struct ZoneState {
    /// The policy (version) used by the zone.
    pub policy: Option<Arc<PolicyVersion>>,

    /// An enqueued save of this state.
    ///
    /// The enqueued save operation will persist the current state in a short
    /// duration of time.  If the field is `None`, and the state is changed, a
    /// new save operation should be enqueued.
    pub enqueued_save: Option<tokio::task::JoinHandle<()>>,

    /// Where to load the contents of the zone from.
    pub source: ZoneLoadSource,

    /// The minimum expiration time in the signed zone we are serving from
    /// the publication server.
    pub min_expiration: Option<Timestamp>,

    /// The minimum expiration time in the most recently signed zone. This
    /// value should be move to min_expiration after the signed zone is
    /// approved.
    pub next_min_expiration: Option<Timestamp>,

    /// Unsigned versions of the zone.
    pub unsigned: foldhash::HashMap<Serial, UnsignedZoneVersionState>,

    /// Signed versions of the zone.
    pub signed: foldhash::HashMap<Serial, SignedZoneVersionState>,

    /// History of interesting events that occurred for this zone.
    pub history: Vec<HistoryItem>,

    /// Whether or not the pipeline for this zone should be allowed to flow at
    /// the moment.
    // TODO: make the pipeline stop accepting new data when hard halted.
    pub pipeline_mode: PipelineMode,
    // TODO:
    // - A log?
    // - Initialization?
    // - Contents
    // - Loader state
    // - Key manager state
    // - Signer state
    // - Server state
}

impl ZoneState {
    pub fn hard_halt(&mut self, reason: String) {
        self.pipeline_mode = PipelineMode::HardHalt(reason);
    }

    pub fn soft_halt(&mut self, reason: String) {
        self.pipeline_mode = PipelineMode::SoftHalt(reason);
    }

    pub fn resume(&mut self) {
        self.pipeline_mode = PipelineMode::Running;
    }

    pub fn halted(&self, hard: bool) -> Option<String> {
        match &self.pipeline_mode {
            PipelineMode::SoftHalt(r) if !hard => Some(r.clone()),
            PipelineMode::HardHalt(r) if hard => Some(r.clone()),
            _ => None,
        }
    }

    pub fn record_event(&mut self, event: HistoricalEvent, serial: Option<Serial>) {
        self.history.push(HistoryItem::new(event, serial));
    }

    pub fn find_last_event(
        &self,
        typ: HistoricalEventType,
        serial: Option<Serial>,
    ) -> Option<&HistoryItem> {
        self.history
            .iter()
            .rev()
            .find(|item| item.event.is_of_type(typ) && (serial.is_none() || item.serial == serial))
    }
}

/// The state of an unsigned version of a zone.
#[derive(Clone, Debug)]
pub struct UnsignedZoneVersionState {
    /// The review state of the zone version.
    pub review: ZoneVersionReviewState,
}

/// The state of a signed version of a zone.
#[derive(Clone, Debug)]
pub struct SignedZoneVersionState {
    /// The serial number of the corresponding unsigned version of the zone.
    pub unsigned_serial: Serial,

    /// The review state of the zone version.
    pub review: ZoneVersionReviewState,
}

/// The review state of a version of a zone.
#[derive(Clone, Debug, Default)]
pub enum ZoneVersionReviewState {
    /// The zone is pending review.
    ///
    /// If a review script has been configured, it is running now.  Otherwise,
    /// the zone must be manually reviewed.
    #[default]
    Pending,

    /// The zone has been approved.
    ///
    /// This is a terminal state.  The zone may have progressed further through
    /// the pipeline, so it is no longer possible to reject it.
    Approved,

    /// The zone has been rejected.
    ///
    /// The zone has not yet been approved; it can be approved at any time.
    Rejected,
}

<<<<<<< HEAD
#[derive(Clone, Debug, Default, Serialize, Deserialize)]
=======
#[derive(Clone, Debug, Default, Serialize, Deserialize, PartialEq, Eq)]
>>>>>>> 5832c6c0
pub enum PipelineMode {
    /// Newly received zone data will flow through the pipeline.
    #[default]
    Running,

    /// The current zone data could not be fully processed through the
    /// pipeline. When new zone data is received it will flow through the
    /// pipeline as normal.
    SoftHalt(String),

    /// The current zone data could not be fully processed through the
    /// pipeline. The pipeline for this zone will remain halted until manually
    /// restarted.
    HardHalt(String),
}

#[derive(Clone, Debug, Serialize, Deserialize)]
pub struct HistoryItem {
    pub when: SystemTime,
    pub serial: Option<Serial>,
    pub event: HistoricalEvent,
}

impl HistoryItem {
    pub fn new(event: HistoricalEvent, serial: Option<Serial>) -> Self {
        Self {
            when: SystemTime::now(),
            serial,
            event,
        }
    }
}

#[derive(Copy, Clone, Debug, PartialEq, Eq)]
pub enum HistoricalEventType {
    Added,
    Removed,
    PolicyChanged,
    SourceChanged,
    NewVersionReceived,
    SigningSucceeded,
    SigningFailed,
    UnsignedZoneReview,
    SignedZoneReview,
    KeySetCommand,
    KeySetError,
}

#[derive(Clone, Debug, PartialEq, Eq, Deserialize, Serialize)]
pub enum HistoricalEvent {
    Added,
    Removed,
    PolicyChanged,
    SourceChanged,
    NewVersionReceived,
    SigningSucceeded {
        trigger: SigningTrigger,
    },
    SigningFailed {
        trigger: SigningTrigger,
        reason: String,
    },
    UnsignedZoneReview {
        status: ZoneReviewStatus,
        when: SystemTime,
    },
    SignedZoneReview {
        status: ZoneReviewStatus,
        when: SystemTime,
    },
    KeySetCommand(String),
    KeySetError(String),
}

impl HistoricalEvent {
    pub fn is_of_type(&self, typ: HistoricalEventType) -> bool {
        #[allow(clippy::match_like_matches_macro)]
        match (self, typ) {
            (HistoricalEvent::Added, HistoricalEventType::Added) => true,
            (HistoricalEvent::Removed, HistoricalEventType::Removed) => true,
            (HistoricalEvent::PolicyChanged, HistoricalEventType::PolicyChanged) => true,
            (HistoricalEvent::SourceChanged, HistoricalEventType::SourceChanged) => true,
            (HistoricalEvent::NewVersionReceived, HistoricalEventType::NewVersionReceived) => true,
            (HistoricalEvent::SigningSucceeded { .. }, HistoricalEventType::SigningSucceeded) => {
                true
            }
            (HistoricalEvent::SigningFailed { .. }, HistoricalEventType::SigningFailed) => true,
            (
                HistoricalEvent::UnsignedZoneReview { .. },
                HistoricalEventType::UnsignedZoneReview,
            ) => true,
            (HistoricalEvent::SignedZoneReview { .. }, HistoricalEventType::SignedZoneReview) => {
                true
            }
            (HistoricalEvent::KeySetCommand(_), HistoricalEventType::KeySetCommand) => true,
            (HistoricalEvent::KeySetError(_), HistoricalEventType::KeySetError) => true,
            _ => false,
        }
    }
}

#[derive(Copy, Clone, Debug, PartialEq, Eq, Deserialize, Serialize)]
pub enum SigningTrigger {
    ExternallyModifiedKeySetState,
    SignatureExpiration,
    ZoneChangesApproved,
    KeySetModifiedAfterCron,
}

/// How to load the contents of a zone.
#[derive(Clone, Debug, Default)]
pub enum ZoneLoadSource {
    /// Don't load the zone at all.
    #[default]
    None,

    /// Load the zone from a zonefile on disk.
    Zonefile {
        /// The path to the zonefile.
        path: Box<Utf8Path>,
    },

    /// Load the zone from a DNS server via XFR.
    Server {
        /// The TCP/UDP address of the server.
        addr: SocketAddr,

        /// A TSIG key to communicate with the server, if any.
        tsig_key: Option<Arc<tsig::Key>>,
    },
}

impl Zone {
    /// Construct a new [`Zone`].
    ///
    /// The zone is initialized to an empty state, where nothing is known about
    /// it and Cascade won't act on it.
    pub fn new(name: Name<Bytes>) -> Self {
        Self {
            name: name.clone(),
            state: Default::default(),
            loaded: ZoneBuilder::new(name.clone(), Class::IN).build(),
            signed: ZoneBuilder::new(name.clone(), Class::IN).build(),
            published: ZoneBuilder::new(name.clone(), Class::IN).build(),
        }
    }
}

//--- Loading / Saving

impl Zone {
    /// Reload the state of this zone.
    pub fn reload_state(
        self: &Arc<Self>,
        policies: &mut foldhash::HashMap<Box<str>, Policy>,
        config: &Config,
    ) -> io::Result<()> {
        // Load and parse the state file.
        let path = config.zone_state_dir.join(format!("{}.db", self.name));
        let spec = state::Spec::load(&path)?;

        // Merge the parsed data.
        let mut state = self.state.lock().unwrap();
        spec.parse_into(self, &mut state, policies);

        Ok(())
    }

    /// Mark the zone as dirty.
    ///
    /// A persistence operation for the zone will be enqueued (unless one
    /// already exists), so that it will be saved in the near future.
    pub fn mark_dirty(self: &Arc<Self>, state: &mut ZoneState, center: &Arc<Center>) {
        if state.enqueued_save.is_some() {
            // A save is already enqueued; nothing to do.
            return;
        }

        // Enqueue a new save.
        let zone = self.clone();
        let center = center.clone();
        let task = tokio::spawn(async move {
            // TODO: Make this time configurable.
            tokio::time::sleep(Duration::from_secs(5)).await;

            // Determine the save path from the global state.
            let name = &zone.name;
            let path = {
                let state = center.state.lock().unwrap();
                state.config.zone_state_dir.clone()
            };
            let path = path.join(format!("{name}.db"));

            // Load the actual zone contents.
            let spec = {
                let mut state = zone.state.lock().unwrap();
                let Some(_) = state.enqueued_save.take_if(|s| s.id() == tokio::task::id()) else {
                    // 'enqueued_save' does not match what we set, so somebody
                    // else set it to 'None' first.  Don't do anything.
                    log::trace!("Ignoring enqueued save due to race");
                    return;
                };
                state::Spec::build(&state)
            };

            // Save the zone state.
            match spec.save(&path) {
                Ok(()) => log::debug!("Saved state of zone '{name}' (to '{path}')"),
                Err(err) => {
                    log::error!("Could not save state of zone '{name}' to '{path}': {err}");
                }
            }
        });
        state.enqueued_save = Some(task);
    }
}

//----------- Actions ----------------------------------------------------------

/// Persist the state of a zone immediately.
pub fn save_state_now(center: &Center, zone: &Zone) {
    // Determine the save path from the global state.
    let name = &zone.name;
    let path = {
        let state = center.state.lock().unwrap();
        state.config.zone_state_dir.clone()
    };
    let path = path.join(format!("{name}.db"));

    // Load the actual zone contents.
    let spec = {
        let mut state = zone.state.lock().unwrap();

        // If there was an enqueued save operation, stop it.
        if let Some(save) = state.enqueued_save.take() {
            save.abort();
        }

        state::Spec::build(&state)
    };

    // Save the global state.
    match spec.save(&path) {
        Ok(()) => log::debug!("Saved the state of zone '{name}' (to '{path}')"),
        Err(err) => {
            log::error!("Could not save the state of zone '{name}' to '{path}': {err}");
        }
    }
}

/// Change the policy used by a zone.
pub fn change_policy(
    center: &Arc<Center>,
    name: Name<Bytes>,
    policy: Box<str>,
) -> Result<(), ChangePolicyError> {
    let mut state = center.state.lock().unwrap();
    let state = &mut *state;

    // Verify the operation will succeed.
    {
        state
            .zones
            .get(&name)
            .ok_or(ChangePolicyError::NoSuchZone)?;

        let policy = state
            .policies
            .get(&policy)
            .ok_or(ChangePolicyError::NoSuchPolicy)?;
        if policy.mid_deletion {
            return Err(ChangePolicyError::PolicyMidDeletion);
        }
    }

    // Perform the operation.
    let zone = state.zones.get(&name).unwrap();
    let mut zone_state = zone.0.state.lock().unwrap();

    // Unlink the previous policy of the zone.
    if let Some(policy) = zone_state.policy.take() {
        let policy = state
            .policies
            .get_mut(&policy.name)
            .expect("zones and policies are consistent");
        assert!(
            policy.zones.remove(&name),
            "zones and policies are consistent"
        );
    }

    // Link the zone to the selected policy.
    let policy = state
        .policies
        .get_mut(&policy)
        .ok_or(ChangePolicyError::NoSuchPolicy)?;
    if policy.mid_deletion {
        return Err(ChangePolicyError::PolicyMidDeletion);
    }
    zone_state.policy = Some(policy.latest.clone());
    policy.zones.insert(name.clone());

    center
        .update_tx
        .send(Update::Changed(Change::ZonePolicyChanged(
            name.clone(),
            policy.latest.clone(),
        )))
        .unwrap();

    zone.0.mark_dirty(&mut zone_state, center);

    log::info!("Set policy of zone '{name}' to '{}'", policy.latest.name);
    Ok(())
}

/// Change the source of the zone.
pub fn change_source(
    center: &Arc<Center>,
    name: Name<Bytes>,
    source: api::ZoneSource,
) -> Result<(), ChangeSourceError> {
    // Find the zone.
    let zone = {
        let state = center.state.lock().unwrap();
        state
            .zones
            .get(&name)
            .ok_or(ChangeSourceError::NoSuchZone)?
            .0
            .clone()
    };

    // Set the source in the zone.
    let mut state = zone.state.lock().unwrap();
    let new_source = match source {
        api::ZoneSource::None => ZoneLoadSource::None,

        api::ZoneSource::Zonefile { path } => ZoneLoadSource::Zonefile { path },

        // TODO: Look up the TSIG key.
        api::ZoneSource::Server { addr, .. } => ZoneLoadSource::Server {
            addr,
            tsig_key: None,
        },
    };
    let old_source = mem::replace(&mut state.source, new_source.clone());

    center
        .update_tx
        .send(Update::Changed(Change::ZoneSourceChanged(
            name.clone(),
            state.source.clone(),
        )))
        .unwrap();

    zone.mark_dirty(&mut state, center);

    log::info!("Set source of zone '{name}' from '{old_source:?}' to '{new_source:?}'");
    Ok(())
}

//----------- ZoneByName -------------------------------------------------------

/// A [`Zone`] keyed by its name.
#[derive(Clone)]
pub struct ZoneByName(pub Arc<Zone>);

impl Borrow<Name<Bytes>> for ZoneByName {
    fn borrow(&self) -> &Name<Bytes> {
        &self.0.name
    }
}

impl PartialEq for ZoneByName {
    fn eq(&self, other: &Self) -> bool {
        self.0.name == other.0.name
    }
}

impl Eq for ZoneByName {}

impl PartialOrd for ZoneByName {
    fn partial_cmp(&self, other: &Self) -> Option<Ordering> {
        Some(self.cmp(other))
    }
}

impl Ord for ZoneByName {
    fn cmp(&self, other: &Self) -> Ordering {
        self.0.name.cmp(&other.0.name)
    }
}

impl Hash for ZoneByName {
    fn hash<H: Hasher>(&self, state: &mut H) {
        self.0.name.hash(state)
    }
}

impl fmt::Debug for ZoneByName {
    fn fmt(&self, f: &mut fmt::Formatter<'_>) -> fmt::Result {
        self.0.fmt(f)
    }
}

//----------- ZoneByPtr --------------------------------------------------------

/// A [`Zone`] keyed by its address in memory.
#[derive(Clone)]
pub struct ZoneByPtr(pub Arc<Zone>);

impl PartialEq for ZoneByPtr {
    fn eq(&self, other: &Self) -> bool {
        Arc::as_ptr(&self.0).cast::<()>() == Arc::as_ptr(&other.0).cast::<()>()
    }
}

impl Eq for ZoneByPtr {}

impl PartialOrd for ZoneByPtr {
    fn partial_cmp(&self, other: &Self) -> Option<Ordering> {
        Some(self.cmp(other))
    }
}

impl Ord for ZoneByPtr {
    fn cmp(&self, other: &Self) -> Ordering {
        Arc::as_ptr(&self.0)
            .cast::<()>()
            .cmp(&Arc::as_ptr(&other.0).cast::<()>())
    }
}

impl Hash for ZoneByPtr {
    fn hash<H: Hasher>(&self, state: &mut H) {
        Arc::as_ptr(&self.0).cast::<()>().hash(state)
    }
}

impl fmt::Debug for ZoneByPtr {
    fn fmt(&self, f: &mut fmt::Formatter<'_>) -> fmt::Result {
        self.0.fmt(f)
    }
}

//----------- ChangePolicyError ------------------------------------------------

/// An error in changing the policy of a zone.
#[derive(Clone, Debug, PartialEq, Eq)]
pub enum ChangePolicyError {
    /// The specified zone does not exist.
    NoSuchZone,

    /// The specified policy does not exist.
    NoSuchPolicy,

    /// The specified policy was being deleted.
    PolicyMidDeletion,
}

impl std::error::Error for ChangePolicyError {}

impl fmt::Display for ChangePolicyError {
    fn fmt(&self, f: &mut fmt::Formatter<'_>) -> fmt::Result {
        f.write_str(match self {
            Self::NoSuchZone => "the specified zone does not exist",
            Self::NoSuchPolicy => "the specified policy does not exist",
            Self::PolicyMidDeletion => "the specified policy is being deleted",
        })
    }
}

//----------- ChangeSourceError ------------------------------------------------

/// An error in changing the source of a zone.
#[derive(Clone, Debug, PartialEq, Eq)]
pub enum ChangeSourceError {
    /// The specified zone does not exist.
    NoSuchZone,
}

impl std::error::Error for ChangeSourceError {}

impl fmt::Display for ChangeSourceError {
    fn fmt(&self, f: &mut fmt::Formatter<'_>) -> fmt::Result {
        f.write_str(match self {
            Self::NoSuchZone => "the specified zone does not exist",
        })
    }
}<|MERGE_RESOLUTION|>--- conflicted
+++ resolved
@@ -179,11 +179,7 @@
     Rejected,
 }
 
-<<<<<<< HEAD
-#[derive(Clone, Debug, Default, Serialize, Deserialize)]
-=======
 #[derive(Clone, Debug, Default, Serialize, Deserialize, PartialEq, Eq)]
->>>>>>> 5832c6c0
 pub enum PipelineMode {
     /// Newly received zone data will flow through the pipeline.
     #[default]
