--- conflicted
+++ resolved
@@ -1,10 +1,7 @@
 //! The commands of _cascade_.
 
-<<<<<<< HEAD
 pub mod hsm;
-=======
 pub mod keyset;
->>>>>>> 8e33b221
 pub mod policy;
 pub mod status;
 pub mod zone;
@@ -53,30 +50,11 @@
 impl Command {
     pub async fn execute(self, client: CascadeApiClient) -> Result<(), String> {
         match self {
-<<<<<<< HEAD
-            Self::Zone(zone) => zone
-                .execute(client)
-                .await
-                .map_err(|err| format!("zone command failed: {err}")),
-            Self::Status(status) => status
-                .execute(client)
-                .await
-                .map_err(|err| format!("status command failed: {err}")),
-            Self::Policy(policy) => policy
-                .execute(client)
-                .await
-                .map_err(|err| format!("policy command failed: {err}")),
-            Self::Hsm(hsm) => hsm
-                .execute(client)
-                .await
-                .map_err(|err| format!("hsm command failed: {err}")),
-=======
             Self::Zone(zone) => zone.execute(client).await,
             Self::Status(status) => status.execute(client).await,
             Self::Policy(policy) => policy.execute(client).await,
             Self::KeySet(keyset) => keyset.execute(client).await,
->>>>>>> 8e33b221
-            // Self::Help(help) => help.execute(),
+            Self::Hsm(hsm) => hsm.execute(client).await,
         }
     }
 }