--- conflicted
+++ resolved
@@ -64,10 +64,6 @@
     /// new save operation should be enqueued.
     pub enqueued_save: Option<tokio::task::JoinHandle<()>>,
 
-<<<<<<< HEAD
-    /// The last serial number we signed for this zone
-    pub last_signed_serial: Option<Serial>,
-=======
     /// The minimum expiration time in the signed zone we are serving from
     /// the publication server.
     pub min_expiration: Option<Timestamp>,
@@ -76,7 +72,10 @@
     /// value should be move to min_expiration after the signed zone is
     /// approved.
     pub next_min_expiration: Option<Timestamp>,
->>>>>>> 0564e350
+
+    /// The last serial number we signed for this zone
+    pub last_signed_serial: Option<Serial>,
+
     //
     // TODO:
     // - A log?
