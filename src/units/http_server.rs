use std::process::Command;
use std::sync::Arc;
use std::sync::Mutex;
use std::time::Duration;
use std::time::SystemTime;

use axum::extract::Path;
use axum::extract::State;
use axum::routing::get;
use axum::routing::post;
use axum::Json;
use axum::Router;
use bytes::Bytes;
use domain::base::iana::Class;
use domain::base::Name;
use domain::base::Serial;
use domain::crypto::kmip::ConnectionSettings;
use domain::dep::kmip::client::pool::ConnectionManager;
use domain::dnssec::sign::keys::keyset::KeyType;
use log::{error, info};
use serde::Deserialize;
use serde::Serialize;
use tokio::sync::mpsc;
use tokio::sync::oneshot;
use tokio::task::JoinSet;
use tokio::time::Instant;

use crate::api;
use crate::api::keyset::*;
use crate::api::KeyInfo;
use crate::api::*;
use crate::center;
use crate::center::get_zone;
use crate::center::Center;
use crate::comms::{ApplicationCommand, Terminated};
use crate::daemon::SocketProvider;
use crate::policy::SignerDenialPolicy;
use crate::policy::SignerSerialPolicy;
use crate::units::key_manager::mk_dnst_keyset_cfg_file_path;
use crate::units::key_manager::mk_dnst_keyset_state_file_path;
use crate::units::key_manager::KmipClientCredentials;
use crate::units::key_manager::KmipClientCredentialsFile;
use crate::units::key_manager::KmipServerCredentialsFileMode;
use crate::units::zone_loader::ZoneLoaderReport;
use crate::units::zone_signer::KeySetState;
use crate::zone::HistoricalEvent;
use crate::zone::HistoricalEventType;
use crate::zone::ZoneLoadSource;
use crate::zonemaintenance::maintainer::read_soa;
use crate::zonemaintenance::types::ZoneReportDetails;

const HTTP_UNIT_NAME: &str = "HS";

// NOTE: To send data back from a unit, send them an app command with
// a transmitter they can use to send the reply

pub struct HttpServer {
    pub center: Arc<Center>,
}

struct HttpServerState {
    pub center: Arc<Center>,
}

impl HttpServer {
    pub async fn run(
        self,
        mut cmd_rx: mpsc::UnboundedReceiver<ApplicationCommand>,
        ready_tx: oneshot::Sender<bool>,
        socket_provider: Arc<Mutex<SocketProvider>>,
    ) -> Result<(), Terminated> {
        // Spawn the application command handler
        tokio::task::spawn(async move {
            loop {
                let cmd = cmd_rx.recv().await;
                let Some(cmd) = cmd else {
                    return Result::<(), Terminated>::Err(Terminated);
                };
                info!("[{HTTP_UNIT_NAME}] Received command: {cmd:?}");
                match &cmd {
                    ApplicationCommand::Terminate => {
                        return Err(Terminated);
                    }
                    // ...
                    _ => { /* not for us */ }
                }
            }
        });

        let state = Arc::new(HttpServerState {
            center: self.center,
        });

        let app = Router::new()
            .route("/", get(|| async { "Hello, World!" }))
            .route("/status", get(Self::status))
            .route("/config/reload", post(Self::config_reload))
            .route("/zone/", get(Self::zones_list))
            .route("/zone/add", post(Self::zone_add))
            // TODO: .route("/zone/{name}/", get(Self::zone_get))
            .route("/zone/{name}/remove", post(Self::zone_remove))
            .route("/zone/{name}/status", get(Self::zone_status))
            .route("/zone/{name}/history", get(Self::zone_history))
            .route("/zone/{name}/reload", post(Self::zone_reload))
            .route(
                "/zone/{name}/unsigned/{serial}/approve",
                post(Self::approve_unsigned),
            )
            .route(
                "/zone/{name}/unsigned/{serial}/reject",
                post(Self::reject_unsigned),
            )
            .route(
                "/zone/{name}/signed/{serial}/approve",
                post(Self::approve_signed),
            )
            .route(
                "/zone/{name}/signed/{serial}/reject",
                post(Self::reject_signed),
            )
            .route("/policy/", get(Self::policy_list))
            .route("/policy/reload", post(Self::policy_reload))
            .route("/policy/{name}", get(Self::policy_show))
            .route("/kmip", get(Self::kmip_server_list))
            .route("/kmip", post(Self::kmip_server_add))
            .route("/kmip/{server_id}", get(Self::hsm_server_get))
            .route("/key/{zone}/roll", post(Self::key_roll))
            .route("/key/{zone}/remove", post(Self::key_remove))
            .with_state(state.clone());

        // Setup listen sockets
        let mut socks = vec![];
        {
            let state = state.center.state.lock().unwrap();
            for addr in &state.config.remote_control.servers {
                let sock = socket_provider
                    .lock()
                    .unwrap()
                    .take_tcp(addr)
                    .ok_or_else(|| {
                        error!("[{HTTP_UNIT_NAME}]: No socket available for TCP {addr}");
                        Terminated
                    })?;
                socks.push(sock);
            }
        }

        // Notify the manager that we are ready.
        ready_tx.send(true).map_err(|_| Terminated)?;

        // Serve our HTTP endpoints on each listener that has been configured.
        let mut set = JoinSet::new();
        for sock in socks {
            let app = app.clone();
            set.spawn(async move { axum::serve(sock, app).await });
        }

        // Wait for each future in the order they complete.
        while let Some(res) = set.join_next().await {
            if let Err(err) = res {
                error!("[{HTTP_UNIT_NAME}]: {err}");
                return Err(Terminated);
            }
        }

        Ok(())
    }

    /// Reload the configuration file.
    async fn config_reload(
        State(state): State<Arc<HttpServerState>>,
        Json(command): Json<ConfigReload>,
    ) -> Json<ConfigReloadResult> {
        let ConfigReload {} = command;

        let path = {
            let state = state.center.state.lock().unwrap();
            state.config.daemon.config_file.value().clone()
        }
        .into_path_buf();

        match crate::config::reload(&state.center) {
            Ok(()) => Json(Ok(ConfigReloadOutput {})),

            Err(crate::config::file::FileError::Load(error)) => {
                Json(Err(ConfigReloadError::Load(path, error.to_string())))
            }

            Err(crate::config::file::FileError::Parse(error)) => {
                Json(Err(ConfigReloadError::Parse(path, error.to_string())))
            }
        }
    }

    async fn zone_add(
        State(state): State<Arc<HttpServerState>>,
        Json(zone_register): Json<ZoneAdd>,
    ) -> Json<Result<ZoneAddResult, ZoneAddError>> {
        let res = center::add_zone(
            &state.center,
            zone_register.name.clone(),
            zone_register.policy.into(),
            zone_register.source,
            zone_register.key_imports,
        )
        .await;

        match res {
            Ok(_) => Json(Ok(ZoneAddResult {
                name: zone_register.name,
                status: "Submitted".to_string(),
            })),
            Err(err) => Json(Err(err.into())),
        }
    }

    async fn zone_remove(
        State(state): State<Arc<HttpServerState>>,
        Path(name): Path<Name<Bytes>>,
    ) -> Json<Result<ZoneRemoveResult, ZoneRemoveError>> {
        // TODO: Use the result.
        Json(
            center::remove_zone(&state.center, name.clone())
                .map(|_| ZoneRemoveResult { name })
                .map_err(|e| e.into()),
        )
    }

    async fn zones_list(State(http_state): State<Arc<HttpServerState>>) -> Json<ZonesListResult> {
        let state = http_state.center.state.lock().unwrap();
        let zones = state
            .zones
            .iter()
            .map(|z| z.0.name.clone())
            .collect::<Vec<_>>();
        Json(ZonesListResult { zones })
    }

    async fn zone_status(
        State(state): State<Arc<HttpServerState>>,
        Path(name): Path<Name<Bytes>>,
    ) -> Json<Result<ZoneStatus, ZoneStatusError>> {
        Json(Self::get_zone_status(state, name).await)
    }

    async fn get_zone_status(
        state: Arc<HttpServerState>,
        name: Name<Bytes>,
    ) -> Result<ZoneStatus, ZoneStatusError> {
        let mut zone_loaded_at = None;
        let mut zone_loaded_in = None;
        let mut zone_loaded_bytes = 0;
        let dnst_binary_path;
        let cfg_path;
        let state_path;
        let app_cmd_tx;
        let policy;
        let mut source;
        let unsigned_review_addr;
        let signed_review_addr;
        let publish_addr;
        let unsigned_review_status;
        let signed_review_status;
        let pipeline_mode;
        {
            let locked_state = state.center.state.lock().unwrap();
            dnst_binary_path = locked_state.config.dnst_binary_path.clone();
            let keys_dir = &locked_state.config.keys_dir;
            cfg_path = mk_dnst_keyset_cfg_file_path(keys_dir, &name);
            state_path = mk_dnst_keyset_state_file_path(keys_dir, &name);
            app_cmd_tx = state.center.app_cmd_tx.clone();
            let zone = locked_state
                .zones
                .get(&name)
                .ok_or(ZoneStatusError::ZoneDoesNotExist)?;
            let zone_state = zone.0.state.lock().unwrap();
            pipeline_mode = zone_state.pipeline_mode.clone();
            policy = zone_state
                .policy
                .as_ref()
                .map_or("<none>".into(), |p| p.name.to_string());
            // TODO: Needs some info from the zone loader?
            source = match zone_state.source.clone() {
                ZoneLoadSource::None => api::ZoneSource::None,
                ZoneLoadSource::Zonefile { path } => api::ZoneSource::Zonefile { path },
                ZoneLoadSource::Server { addr, tsig_key: _ } => api::ZoneSource::Server {
                    addr,
                    tsig_key: None,
                    xfr_status: Default::default(),
                },
            };
            unsigned_review_addr = locked_state
                .config
                .loader
                .review
                .servers
                .first()
                .map(|v| v.addr());
            signed_review_addr = locked_state
                .config
                .signer
                .review
                .servers
                .first()
                .map(|v| v.addr());
            publish_addr = locked_state
                .config
                .server
                .servers
                .first()
                .expect("Server must have a publish address")
                .addr();

            unsigned_review_status = zone_state
                .find_last_event(HistoricalEventType::UnsignedZoneReview, None)
                .map(|item| {
                    let HistoricalEvent::UnsignedZoneReview { status, when } = item.event else {
                        unreachable!()
                    };
                    TimestampedZoneReviewStatus { status, when }
                });

            signed_review_status = zone_state
                .find_last_event(HistoricalEventType::SignedZoneReview, None)
                .map(|item| {
                    let HistoricalEvent::SignedZoneReview { status, when } = item.event else {
                        unreachable!()
                    };
                    TimestampedZoneReviewStatus { status, when }
                });
        }

        // TODO: We need to show multiple versions here
        let unsigned_zones = state.center.unsigned_zones.load();
        let signed_zones = state.center.signed_zones.load();
        let published_zones = state.center.published_zones.load();
        let unsigned_zone = unsigned_zones.get_zone(&name, Class::IN);
        let signed_zone = signed_zones.get_zone(&name, Class::IN);
        let published_zone = published_zones.get_zone(&name, Class::IN);

        // Determine the highest stage the zone has progressed to.
        let stage = if published_zone.is_some() {
            ZoneStage::Published
        } else if signed_zone.is_some() {
            ZoneStage::Signed
        } else {
            ZoneStage::Unsigned
        };

        // Query key status
        let key_status = {
            // TODO: Move this into key manager as that is the component that knows
            // about dnst?
            if let Some(stdout) = Command::new(dnst_binary_path.as_std_path())
                .arg("keyset")
                .arg("-c")
                .arg(cfg_path)
                .arg("status")
                .arg("-v")
                .output()
                .ok()
                .map(|o| String::from_utf8_lossy(&o.stdout).to_string())
            {
                // Invoke dnst to get status information about the keys for the
                // zone. Strip out lines that would be correct for a dnst user but
                // confusing for a cascade user, and rewrite advice to invoke dnst
                // to be equivalent advice to invoke cascade.
                let mut sanitized_output = String::new();
                for line in stdout.lines() {
                    if line.contains("Next time to run the 'cron' subcommand") {
                        continue;
                    }

                    if line.contains("dnst keyset -c") {
                        // The config file path after -c should NOT contain a
                        // space as it is based on a zone name, and zone names
                        // cannot contain spaces. Find the config file path so
                        // that we can strip it out (as users of the cascade
                        // CLI should not need to know or care what internal
                        // dnst config files are being used).
                        let mut parts = line.split(' ');
                        if parts.any(|part| part == "-c") {
                            if let Some(dnst_config_path) = parts.next() {
                                let sanitized_line = line.replace(
                                    &format!("dnst keyset -c {dnst_config_path}"),
                                    &format!("cascade keyset {name}"),
                                );
                                sanitized_output.push_str(&sanitized_line);
                                sanitized_output.push('\n');
                                continue;
                            }
                        }
                    }

                    sanitized_output.push_str(line);
                    sanitized_output.push('\n');
                }
                Some(sanitized_output)
            } else {
                None
            }
        };

        // Query XFR status
        let (tx, rx) = oneshot::channel();
        app_cmd_tx
            .send((
                "ZL".to_owned(),
                ApplicationCommand::GetZoneReport {
                    zone_name: name.clone(),
                    report_tx: tx,
                },
            ))
            .ok();
        if let Ok((zone_maintainer_report, zone_loader_report)) = rx.await {
            match zone_maintainer_report.details() {
                ZoneReportDetails::Primary => {
                    if let Some(report) = zone_loader_report {
                        if let Ok(duration) = report.finished_at.duration_since(report.started_at) {
                            zone_loaded_in = Some(duration);
                            zone_loaded_at = Some(report.finished_at);
                            zone_loaded_bytes = report.byte_count;
                        }
                    }
                }
                ZoneReportDetails::PendingSecondary(s) | ZoneReportDetails::Secondary(s) => {
                    let api::ZoneSource::Server { xfr_status, .. } = &mut source else {
                        unreachable!("A secondary must have been configured from a server source");
                    };
                    *xfr_status = s.status();
                    let metrics = s.metrics();
                    let now = Instant::now();
                    let now_t = SystemTime::now();
                    if let (Some(checked_at), Some(refreshed_at)) = (
                        metrics.last_soa_serial_check_succeeded_at,
                        metrics.last_refreshed_at,
                    ) {
                        zone_loaded_in = Some(refreshed_at.duration_since(checked_at));
                        zone_loaded_at = now_t.checked_sub(now.duration_since(refreshed_at));
                        zone_loaded_bytes = metrics.last_refresh_succeeded_bytes.unwrap();
                    }
                }
            }
        }

        // Query zone keys
        let mut keys = vec![];
        match std::fs::read_to_string(&state_path) {
            Ok(json) => {
                let keyset_state: KeySetState = serde_json::from_str(&json).unwrap();
                for (pubref, key) in keyset_state.keyset.keys() {
                    let (key_type, signer) = match key.keytype() {
                        KeyType::Ksk(s) => (api::KeyType::Ksk, s.signer()),
                        KeyType::Zsk(s) => (api::KeyType::Zsk, s.signer()),
                        KeyType::Csk(s1, s2) => (api::KeyType::Csk, s1.signer() || s2.signer()),
                        KeyType::Include(_) => continue,
                    };
                    keys.push(KeyInfo {
                        pubref: pubref.clone(),
                        key_type,
                        key_tag: key.key_tag(),
                        signer,
                    });
                }
            }
            Err(err) => {
                error!("Unable to read `dnst keyset` state file '{state_path}' while querying status of zone {name} for the API: {err}");
            }
        }

        // Query signing status
        let mut signing_report = None;
        if stage >= ZoneStage::Signed {
            let (report_tx, rx) = oneshot::channel();
            app_cmd_tx
                .send((
                    "ZS".to_owned(),
                    ApplicationCommand::GetSigningReport {
                        zone_name: name.clone(),
                        report_tx,
                    },
                ))
                .ok();
            if let Ok(report) = rx.await {
                signing_report = Some(report);
            }
        }

        let receipt_report =
            if let (Some(finished_at), Some(zone_loaded_in)) = (zone_loaded_at, zone_loaded_in) {
                let started_at = finished_at.checked_sub(zone_loaded_in).unwrap();
                Some(ZoneLoaderReport {
                    started_at,
                    finished_at,
                    byte_count: zone_loaded_bytes,
                })
            } else {
                None
            };

        // Query zone serials
        let mut unsigned_serial = None;
        if let Some(zone) = unsigned_zone {
            if let Ok(Some((soa, _ttl))) = read_soa(&zone.read(), name.clone()).await {
                unsigned_serial = Some(soa.serial());
            }
        }
        let mut signed_serial = None;
        if let Some(zone) = signed_zone {
            if let Ok(Some((soa, _ttl))) = read_soa(&zone.read(), name.clone()).await {
                signed_serial = Some(soa.serial());
            }
        }
        let mut published_serial = None;
        if let Some(zone) = published_zone {
            if let Ok(Some((soa, _ttl))) = read_soa(&zone.read(), name.clone()).await {
                published_serial = Some(soa.serial());
            }
        }

        // If the timing were unlucky we may have a published serial but not
        // signed serial as the signed zone may have just been removed. Use
        // the published serial as the signed serial in this case.
        if signed_serial.is_none() && published_serial.is_some() {
            signed_serial = published_serial;
        }

        Ok(ZoneStatus {
            name,
            source,
            policy,
            stage,
            keys,
            key_status,
            receipt_report,
            unsigned_serial,
            unsigned_review_status,
            unsigned_review_addr,
            signed_serial,
            signed_review_status,
            signed_review_addr,
            signing_report,
            published_serial,
            publish_addr,
            pipeline_mode,
        })
    }

    async fn zone_history(
        State(state): State<Arc<HttpServerState>>,
        Path(name): Path<Name<Bytes>>,
    ) -> Json<Result<ZoneHistory, ZoneHistoryError>> {
        let zone = match get_zone(&state.center, &name) {
            Some(zone) => zone,
            None => return Json(Err(ZoneHistoryError::ZoneDoesNotExist)),
        };
        let zone_state = zone.state.lock().unwrap();
        Json(Ok(ZoneHistory {
            history: zone_state.history.clone(),
        }))
    }

    async fn zone_reload(
        State(api_state): State<Arc<HttpServerState>>,
        Path(name): Path<Name<Bytes>>,
    ) -> Json<Result<ZoneReloadResult, ZoneReloadError>> {
        Json(Self::do_zone_reload(api_state, name))
    }

    fn do_zone_reload(
        api_state: Arc<HttpServerState>,
        name: Name<Bytes>,
    ) -> Result<ZoneReloadResult, ZoneReloadError> {
        let the_state = api_state.center.state.lock().unwrap();
        let zone = the_state
            .zones
            .get(&name)
            .ok_or(ZoneReloadError::ZoneDoesNotExist)?;
        let zone_state = zone.0.state.lock().unwrap();
        if let Some(reason) = zone_state.halted(true) {
            return Err(ZoneReloadError::ZoneHalted(reason));
        }

        let source = zone_state.source.clone();
        match zone_state.source.clone() {
            crate::zone::ZoneLoadSource::None => Err(ZoneReloadError::ZoneWithoutSource),
            _ => {
                api_state
                    .center
                    .app_cmd_tx
                    .send((
                        "ZL".into(),
                        ApplicationCommand::ReloadZone {
                            zone_name: name.clone(),
                            source,
                        },
                    ))
                    .unwrap();
                Ok(ZoneReloadResult { name })
            }
        }
    }

    /// Approve an unsigned version of a zone.
    async fn approve_unsigned(
        State(state): State<Arc<HttpServerState>>,
        Path((name, serial)): Path<(Name<Bytes>, Serial)>,
<<<<<<< HEAD
        Json(command): Json<ZoneReview>,
    ) -> Json<ZoneReviewResult> {
        let ZoneReview {} = command;
=======
    ) -> Json<ZoneReviewResult> {
>>>>>>> 5832c6c0
        let (tx, rx) = tokio::sync::oneshot::channel();

        state
            .center
            .app_cmd_tx
            .send((
                "RS".into(),
                ApplicationCommand::ReviewZone {
                    name,
                    serial,
                    decision: ZoneReviewDecision::Approve,
                    tx,
                },
            ))
            .unwrap();

        Json(rx.await.unwrap())
    }

    /// Reject an unsigned version of a zone.
    async fn reject_unsigned(
        State(state): State<Arc<HttpServerState>>,
        Path((name, serial)): Path<(Name<Bytes>, Serial)>,
<<<<<<< HEAD
        Json(command): Json<ZoneReview>,
    ) -> Json<ZoneReviewResult> {
        let ZoneReview {} = command;
=======
    ) -> Json<ZoneReviewResult> {
>>>>>>> 5832c6c0
        let (tx, rx) = tokio::sync::oneshot::channel();

        state
            .center
            .app_cmd_tx
            .send((
                "RS".into(),
                ApplicationCommand::ReviewZone {
                    name,
                    serial,
                    decision: ZoneReviewDecision::Reject,
                    tx,
                },
            ))
            .unwrap();

        Json(rx.await.unwrap())
    }

    /// Approve a signed version of a zone.
    async fn approve_signed(
        State(state): State<Arc<HttpServerState>>,
        Path((name, serial)): Path<(Name<Bytes>, Serial)>,
<<<<<<< HEAD
        Json(command): Json<ZoneReview>,
    ) -> Json<ZoneReviewResult> {
        let ZoneReview {} = command;
=======
    ) -> Json<ZoneReviewResult> {
>>>>>>> 5832c6c0
        let (tx, rx) = tokio::sync::oneshot::channel();

        state
            .center
            .app_cmd_tx
            .send((
                "RS2".into(),
                ApplicationCommand::ReviewZone {
                    name,
                    serial,
                    decision: ZoneReviewDecision::Approve,
                    tx,
                },
            ))
            .unwrap();

        Json(rx.await.unwrap())
    }

    /// Reject a signed version of a zone.
    async fn reject_signed(
        State(state): State<Arc<HttpServerState>>,
        Path((name, serial)): Path<(Name<Bytes>, Serial)>,
<<<<<<< HEAD
        Json(command): Json<ZoneReview>,
    ) -> Json<ZoneReviewResult> {
        let ZoneReview {} = command;
=======
    ) -> Json<ZoneReviewResult> {
>>>>>>> 5832c6c0
        let (tx, rx) = tokio::sync::oneshot::channel();

        state
            .center
            .app_cmd_tx
            .send((
                "RS2".into(),
                ApplicationCommand::ReviewZone {
                    name,
                    serial,
                    decision: ZoneReviewDecision::Reject,
                    tx,
                },
            ))
            .unwrap();

        Json(rx.await.unwrap())
    }

    async fn policy_list(State(state): State<Arc<HttpServerState>>) -> Json<PolicyListResult> {
        let state = state.center.state.lock().unwrap();

        let mut policies: Vec<String> = state
            .policies
            .keys()
            .map(|s| String::from(s.as_ref()))
            .collect();

        // We don't _have_ to sort, but seems useful for consistent output
        policies.sort();

        Json(PolicyListResult { policies })
    }

    async fn policy_reload(
        State(state): State<Arc<HttpServerState>>,
    ) -> Json<Result<PolicyChanges, PolicyReloadError>> {
        let mut state = state.center.state.lock().unwrap();

        // TODO: This clone is a bit unfortunate. Looks like that's necessary because of the
        // mutex guard. We could make `reload_all` a function that takes the whole state to fix
        // this.
        let mut policies = state.policies.clone();
        let res = crate::policy::reload_all(&mut policies, &state.config);
        let changes = match res {
            Ok(c) => c,
            Err(e) => {
                return Json(Err(e));
            }
        };
        let mut changes: Vec<_> = changes.into_iter().map(|(p, c)| (p.into(), c)).collect();
        changes.sort_by_key(|x: &(String, _)| x.0.clone());

        state.policies = policies;

        Json(Ok(PolicyChanges { changes }))
    }

    async fn policy_show(
        State(state): State<Arc<HttpServerState>>,
        Path(name): Path<Box<str>>,
    ) -> Json<Result<PolicyInfo, PolicyInfoError>> {
        let state = state.center.state.lock().unwrap();
        let Some(p) = state.policies.get(&name) else {
            return Json(Err(PolicyInfoError::PolicyDoesNotExist));
        };

        let zones = p.zones.iter().cloned().collect();
        let loader = LoaderPolicyInfo {
            review: ReviewPolicyInfo {
                required: p.latest.loader.review.required,
                cmd_hook: p.latest.loader.review.cmd_hook.clone(),
            },
        };

        let signer = SignerPolicyInfo {
            serial_policy: match p.latest.signer.serial_policy {
                SignerSerialPolicy::Keep => SignerSerialPolicyInfo::Keep,
                SignerSerialPolicy::Counter => SignerSerialPolicyInfo::Counter,
                SignerSerialPolicy::UnixTime => SignerSerialPolicyInfo::UnixTime,
                SignerSerialPolicy::DateCounter => SignerSerialPolicyInfo::DateCounter,
            },
            sig_inception_offset: p.latest.signer.sig_inception_offset,
            sig_validity_offset: p.latest.signer.sig_validity_time,
            denial: match p.latest.signer.denial {
                SignerDenialPolicy::NSec => SignerDenialPolicyInfo::NSec,
                SignerDenialPolicy::NSec3 { opt_out } => SignerDenialPolicyInfo::NSec3 { opt_out },
            },
            review: ReviewPolicyInfo {
                required: p.latest.signer.review.required,
                cmd_hook: p.latest.signer.review.cmd_hook.clone(),
            },
        };

        let key_manager = KeyManagerPolicyInfo {
            hsm_server_id: p.latest.key_manager.hsm_server_id.clone(),
        };

        let p_outbound = &p.latest.server.outbound;
        let server = ServerPolicyInfo {
            outbound: OutboundPolicyInfo {
                accept_xfr_requests_from: p_outbound
                    .accept_xfr_requests_from
                    .iter()
                    .map(|v| NameserverCommsPolicyInfo { addr: v.addr })
                    .collect(),
                send_notify_to: p_outbound
                    .send_notify_to
                    .iter()
                    .map(|v| NameserverCommsPolicyInfo { addr: v.addr })
                    .collect(),
            },
        };

        Json(Ok(PolicyInfo {
            name: p.latest.name.clone(),
            zones,
            loader,
            key_manager,
            signer,
            server,
        }))
    }

    async fn status() -> Json<ServerStatusResult> {
        Json(ServerStatusResult {})
    }

    async fn key_roll(
        State(state): State<Arc<HttpServerState>>,
        Path(zone): Path<Name<Bytes>>,
        Json(key_roll): Json<KeyRoll>,
    ) -> Json<Result<KeyRollResult, KeyRollError>> {
        let (tx, mut rx) = mpsc::channel(10);
        state
            .center
            .app_cmd_tx
            .send((
                "KM".into(),
                ApplicationCommand::RollKey {
                    zone: zone.clone(),
                    key_roll,
                    http_tx: tx,
                },
            ))
            .unwrap();

        let res = rx.recv().await;
        let Some(res) = res else {
            return Json(Err(KeyRollError::RxError));
        };

        if let Err(e) = res {
            return Json(Err(e));
        }

        Json(Ok(KeyRollResult { zone }))
    }

    async fn key_remove(
        State(state): State<Arc<HttpServerState>>,
        Path(zone): Path<Name<Bytes>>,
        Json(key_remove): Json<KeyRemove>,
    ) -> Json<Result<KeyRemoveResult, KeyRemoveError>> {
        let (tx, mut rx) = mpsc::channel(10);
        state
            .center
            .app_cmd_tx
            .send((
                "KM".into(),
                ApplicationCommand::RemoveKey {
                    zone: zone.clone(),
                    key_remove,
                    http_tx: tx,
                },
            ))
            .unwrap();

        let res = rx.recv().await;
        let Some(res) = res else {
            return Json(Err(KeyRemoveError::RxError));
        };

        if let Err(e) = res {
            return Json(Err(e));
        }

        Json(Ok(KeyRemoveResult { zone }))
    }
}

//------------ HttpServer Handler for /kmip ----------------------------------

/// Non-sensitive KMIP server settings to be persisted.
///
/// Sensitive details such as certificates and credentials should be stored
/// separately.
#[derive(Deserialize, Serialize, Debug, Clone)]
pub struct KmipServerState {
    pub server_id: String,
    pub ip_host_or_fqdn: String,
    pub port: u16,
    pub insecure: bool,
    pub connect_timeout: Duration,
    pub read_timeout: Duration,
    pub write_timeout: Duration,
    pub max_response_bytes: u32,
    pub key_label_prefix: Option<String>,
    pub key_label_max_bytes: u8,
    pub has_credentials: bool,
}

impl From<HsmServerAdd> for KmipServerState {
    fn from(srv: HsmServerAdd) -> Self {
        KmipServerState {
            server_id: srv.server_id,
            ip_host_or_fqdn: srv.ip_host_or_fqdn,
            port: srv.port,
            insecure: srv.insecure,
            connect_timeout: srv.connect_timeout,
            read_timeout: srv.read_timeout,
            write_timeout: srv.write_timeout,
            max_response_bytes: srv.max_response_bytes,
            key_label_prefix: srv.key_label_prefix,
            key_label_max_bytes: srv.key_label_max_bytes,
            has_credentials: srv.username.is_some(),
        }
    }
}

impl From<HsmServerAdd> for ConnectionSettings {
    fn from(
        HsmServerAdd {
            ip_host_or_fqdn,
            port,
            username,
            password,
            insecure,
            connect_timeout,
            read_timeout,
            write_timeout,
            max_response_bytes,
            ..
        }: HsmServerAdd,
    ) -> Self {
        ConnectionSettings {
            host: ip_host_or_fqdn,
            port,
            username,
            password,
            insecure,
            client_cert: None, // TODO
            server_cert: None, // TODO
            ca_cert: None,     // TODO
            connect_timeout: Some(connect_timeout),
            read_timeout: Some(read_timeout),
            write_timeout: Some(write_timeout),
            max_response_bytes: Some(max_response_bytes),
        }
    }
}

impl HttpServer {
    async fn kmip_server_add(
        State(state): State<Arc<HttpServerState>>,
        Json(req): Json<HsmServerAdd>,
    ) -> Json<Result<HsmServerAddResult, HsmServerAddError>> {
        // TODO: Write the given certificates to disk.
        // TODO: Create a single common way to store secrets.
        let server_id = req.server_id.clone();
        let state = state.center.state.lock().unwrap();
        let kmip_server_state_file = state.config.kmip_server_state_dir.join(server_id.clone());
        let kmip_credentials_store_path = state.config.kmip_credentials_store_path.clone();
        drop(state);

        // Test the connection before using the HSM.
        let conn_settings = ConnectionSettings::from(req.clone());

        let pool = match ConnectionManager::create_connection_pool(
            server_id.clone(),
            Arc::new(conn_settings.clone()),
            10,
            Some(Duration::from_secs(60)),
            Some(Duration::from_secs(60)),
        ) {
            Ok(pool) => pool,
            Err(err) => {
                return Json(Err(HsmServerAddError::UnableToConnect {
                    server_id,
                    host: conn_settings.host,
                    port: conn_settings.port,
                    err: format!("Error creating connection pool: {err}"),
                }))
            }
        };

        // Test the connectivity (but not the HSM capabilities).
        let conn = match pool.get() {
            Ok(conn) => conn,
            Err(err) => {
                return Json(Err(HsmServerAddError::UnableToConnect {
                    server_id,
                    host: conn_settings.host,
                    port: conn_settings.port,
                    err: format!("Error retrieving connection from pool: {err}"),
                }));
            }
        };

        let query_res = match conn.query() {
            Ok(query_res) => query_res,
            Err(err) => {
                return Json(Err(HsmServerAddError::UnableToQuery {
                    server_id,
                    host: conn_settings.host,
                    port: conn_settings.port,
                    err: err.to_string(),
                }));
            }
        };

        let vendor_id = query_res
            .vendor_identification
            .unwrap_or("Anonymous HSM vendor".to_string());

        // Copy the username and password as we consume the req object below.
        let username = req.username.clone();
        let password = req.password.clone();

        // Add any credentials to the credentials store.
        if let Some(username) = username {
            let creds = KmipClientCredentials { username, password };
            let mut creds_file = match KmipClientCredentialsFile::new(
                kmip_credentials_store_path.as_std_path(),
                KmipServerCredentialsFileMode::CreateReadWrite,
            ) {
                Ok(creds_file) => creds_file,
                Err(err) => {
                    return Json(Err(
                        HsmServerAddError::CredentialsFileCouldNotBeOpenedForWriting {
                            err: err.to_string(),
                        },
                    ))
                }
            };
            let _ = creds_file.insert(server_id, creds);
            if let Err(err) = creds_file.save() {
                return Json(Err(HsmServerAddError::CredentialsFileCouldNotBeSaved {
                    err: err.to_string(),
                }));
            }
        }

        // Extract just the settings that do not need to be
        // stored separately.
        let kmip_state = KmipServerState::from(req);

        info!("Writing to KMIP server file '{kmip_server_state_file}");
        let f = match std::fs::File::create_new(kmip_server_state_file.clone()) {
            Ok(f) => f,
            Err(err) => {
                return Json(Err(
                    HsmServerAddError::KmipServerStateFileCouldNotBeCreated {
                        path: kmip_server_state_file.into_string(),
                        err: err.to_string(),
                    },
                ))
            }
        };
        if let Err(err) = serde_json::to_writer_pretty(&f, &kmip_state) {
            return Json(Err(HsmServerAddError::KmipServerStateFileCouldNotBeSaved {
                path: kmip_server_state_file.into_string(),
                err: err.to_string(),
            }));
        }

        Json(Ok(HsmServerAddResult { vendor_id }))
    }

    async fn kmip_server_list(
        State(state): State<Arc<HttpServerState>>,
    ) -> Json<HsmServerListResult> {
        let state = state.center.state.lock().unwrap();
        let kmip_server_state_dir = state.config.kmip_server_state_dir.clone();
        drop(state);

        let mut servers = Vec::<String>::new();

        if let Ok(entries) = std::fs::read_dir(kmip_server_state_dir.as_std_path()) {
            for entry in entries {
                let Ok(entry) = entry else { continue };

                if let Ok(f) = std::fs::File::open(entry.path()) {
                    if let Ok(server) = serde_json::from_reader::<_, KmipServerState>(f) {
                        servers.push(server.server_id);
                    }
                }
            }
        }

        // We don't _have_ to sort, but seems useful for consistent output
        servers.sort();

        Json(HsmServerListResult { servers })
    }

    async fn hsm_server_get(
        State(state): State<Arc<HttpServerState>>,
        Path(name): Path<Box<str>>,
    ) -> Json<Result<HsmServerGetResult, ()>> {
        let state = state.center.state.lock().unwrap();
        let kmip_server_state_dir = state.config.kmip_server_state_dir.clone();
        drop(state);

        let p = kmip_server_state_dir.as_std_path().join(&*name);
        if let Ok(f) = std::fs::File::open(p) {
            if let Ok(server) = serde_json::from_reader::<_, KmipServerState>(f) {
                return Json(Ok(HsmServerGetResult { server }));
            }
        }

        Json(Err(()))
    }
}<|MERGE_RESOLUTION|>--- conflicted
+++ resolved
@@ -605,13 +605,7 @@
     async fn approve_unsigned(
         State(state): State<Arc<HttpServerState>>,
         Path((name, serial)): Path<(Name<Bytes>, Serial)>,
-<<<<<<< HEAD
-        Json(command): Json<ZoneReview>,
     ) -> Json<ZoneReviewResult> {
-        let ZoneReview {} = command;
-=======
-    ) -> Json<ZoneReviewResult> {
->>>>>>> 5832c6c0
         let (tx, rx) = tokio::sync::oneshot::channel();
 
         state
@@ -635,13 +629,7 @@
     async fn reject_unsigned(
         State(state): State<Arc<HttpServerState>>,
         Path((name, serial)): Path<(Name<Bytes>, Serial)>,
-<<<<<<< HEAD
-        Json(command): Json<ZoneReview>,
     ) -> Json<ZoneReviewResult> {
-        let ZoneReview {} = command;
-=======
-    ) -> Json<ZoneReviewResult> {
->>>>>>> 5832c6c0
         let (tx, rx) = tokio::sync::oneshot::channel();
 
         state
@@ -665,13 +653,7 @@
     async fn approve_signed(
         State(state): State<Arc<HttpServerState>>,
         Path((name, serial)): Path<(Name<Bytes>, Serial)>,
-<<<<<<< HEAD
-        Json(command): Json<ZoneReview>,
     ) -> Json<ZoneReviewResult> {
-        let ZoneReview {} = command;
-=======
-    ) -> Json<ZoneReviewResult> {
->>>>>>> 5832c6c0
         let (tx, rx) = tokio::sync::oneshot::channel();
 
         state
@@ -695,13 +677,7 @@
     async fn reject_signed(
         State(state): State<Arc<HttpServerState>>,
         Path((name, serial)): Path<(Name<Bytes>, Serial)>,
-<<<<<<< HEAD
-        Json(command): Json<ZoneReview>,
     ) -> Json<ZoneReviewResult> {
-        let ZoneReview {} = command;
-=======
-    ) -> Json<ZoneReviewResult> {
->>>>>>> 5832c6c0
         let (tx, rx) = tokio::sync::oneshot::channel();
 
         state
