use bytes::Bytes;
use domain::base::Name;
use futures::TryFutureExt;
use log::error;

use crate::api::{ServerStatusResult, ZoneStatusResult};
use crate::cli::client::NameshedApiClient;

#[derive(Clone, Debug, clap::Args)]
pub struct Status {
    #[command(subcommand)]
    command: Option<StatusCommand>,
}

#[derive(Clone, Debug, clap::Subcommand)]
pub enum StatusCommand {
    /// Show status of a specific zone
    #[command(name = "zone")]
    Zone { name: Name<Bytes> },

    /// Show status of DNSSEC keys
    #[command(name = "keys")]
    Keys,
}

// From discussion in August 2025
// - get status (what zones are there, what are things doing)
// - get dnssec status on zone
//   - maybe have it both on server level status command (so here) and in the zone command?

impl Status {
<<<<<<< HEAD
    pub async fn execute(self, client: NameshedApiClient) -> Result<(), ExitError> {
=======
    pub async fn execute(self, client: NameshedApiClient) -> Result<(), ()> {
>>>>>>> d8993d63
        match self.command {
            Some(StatusCommand::Zone { name }) => {
                // TODO: move to function that can be called by the general
                // status command with a zone arg?
                let url = format!("/zone/{name}/status");
                let response: ZoneStatusResult = client
                    .get(&url)
                    .send()
                    .and_then(|r| r.json())
                    .await
                    .map_err(|e| {
                        error!("HTTP request failed: {e}");
                    })?;

                println!("Success: Sent zone reload command for {}", name)
            }
            Some(_) => todo!(),
            None => {
                let response: ServerStatusResult = client
                    .get("/status")
                    .send()
                    .and_then(|r| r.json())
                    .await
                    .map_err(|e| {
                        error!("HTTP request failed: {e}");
                    })?;

                println!("Server status: {:?}", response)
            }
        }
        Ok(())
    }
}<|MERGE_RESOLUTION|>--- conflicted
+++ resolved
@@ -29,11 +29,7 @@
 //   - maybe have it both on server level status command (so here) and in the zone command?
 
 impl Status {
-<<<<<<< HEAD
-    pub async fn execute(self, client: NameshedApiClient) -> Result<(), ExitError> {
-=======
     pub async fn execute(self, client: NameshedApiClient) -> Result<(), ()> {
->>>>>>> d8993d63
         match self.command {
             Some(StatusCommand::Zone { name }) => {
                 // TODO: move to function that can be called by the general
