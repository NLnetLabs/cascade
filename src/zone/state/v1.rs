--- conflicted
+++ resolved
@@ -140,18 +140,12 @@
 //----------- KeyManagerSpec ---------------------------------------------------
 
 /// Policy for zone key management.
-<<<<<<< HEAD
-#[derive(Clone, Debug, Default, Deserialize, Serialize)]
-#[serde(rename_all = "kebab-case", deny_unknown_fields, default)]
+#[derive(Clone, Debug, Deserialize, Serialize)]
+#[serde(rename_all = "kebab-case", deny_unknown_fields)]
 pub struct KeyManagerPolicySpec {
     /// Whether and which HSM server is being used.
     pub hsm_server_id: Option<String>,
 }
-=======
-#[derive(Clone, Debug, Deserialize, Serialize)]
-#[serde(rename_all = "kebab-case", deny_unknown_fields)]
-pub struct KeyManagerPolicySpec {}
->>>>>>> 1a89ed18
 
 //--- Conversion
 
