use core::future::ready;

use std::collections::HashMap;
use std::marker::Sync;
use std::net::IpAddr;
use std::pin::Pin;
use std::sync::{Arc, Mutex};
use std::time::{Instant, SystemTime};

use arc_swap::ArcSwap;
use bytes::Bytes;
use domain::base::iana::{Class, Rcode};
use domain::base::Name;
use domain::base::{Serial, ToName};
use domain::net::server::buf::VecBufSource;
use domain::net::server::dgram::{self, DgramServer};
use domain::net::server::message::Request;
use domain::net::server::middleware::cookies::CookiesMiddlewareSvc;
use domain::net::server::middleware::edns::EdnsMiddlewareSvc;
use domain::net::server::middleware::mandatory::MandatoryMiddlewareSvc;
use domain::net::server::middleware::notify::{Notifiable, NotifyError, NotifyMiddlewareSvc};
use domain::net::server::middleware::tsig::TsigMiddlewareSvc;
use domain::net::server::middleware::xfr::XfrMiddlewareSvc;
use domain::net::server::middleware::xfr::{XfrData, XfrDataProvider, XfrDataProviderError};
use domain::net::server::service::{CallResult, Service, ServiceResult};
use domain::net::server::stream::{self, StreamServer};
use domain::net::server::util::mk_builder_for_target;
use domain::net::server::util::service_fn;
use domain::net::server::ConnectionConfig;
use domain::tsig::KeyStore;
use domain::tsig::{Algorithm, Key};
use domain::zonetree::types::EmptyZoneDiff;
use domain::zonetree::Answer;
use domain::zonetree::{StoredName, ZoneTree};
use futures::Future;
use log::{debug, error, info, trace};
use serde::Deserialize;
use tokio::sync::{mpsc, oneshot, RwLock};
#[cfg(feature = "tls")]
use tokio_rustls::rustls::ServerConfig;

<<<<<<< HEAD
use crate::api;
=======
use crate::api::{self, ZoneReviewStatus};
>>>>>>> 5832c6c0
use crate::center::{get_zone, Center};
use crate::common::tsig::TsigKeyStore;
use crate::comms::ApplicationCommand;
use crate::comms::Terminated;
use crate::config::SocketConfig;
use crate::daemon::SocketProvider;
use crate::payload::Update;
use crate::targets::central_command::record_zone_event;
use crate::zone::HistoricalEvent;
use crate::zonemaintenance::maintainer::{Config, DefaultConnFactory, ZoneMaintainer};

#[derive(Copy, Clone, Debug, Deserialize, PartialEq, Eq)]
pub enum Mode {
    #[serde(alias = "prepublish")]
    #[serde(alias = "prepub")]
    Prepublish,

    #[serde(alias = "publish")]
    #[serde(alias = "pub")]
    Publish,
}

#[allow(clippy::enum_variant_names)]
#[derive(Copy, Clone, Debug, Deserialize, PartialEq, Eq)]
pub enum Source {
    #[serde(alias = "unsigned")]
    UnsignedZones,

    #[serde(alias = "signed")]
    SignedZones,

    #[serde(alias = "published")]
    PublishedZones,
}

#[derive(Debug)]
pub struct ZoneServerUnit {
    pub center: Arc<Center>,

    /// XFR out per zone: Allow XFR to, and when with a port also send NOTIFY to.
    pub _xfr_out: HashMap<StoredName, String>,

    pub mode: Mode,

    pub source: Source,
}

impl ZoneServerUnit {
    pub async fn run(
        self,
        cmd_rx: mpsc::UnboundedReceiver<ApplicationCommand>,
        ready_tx: oneshot::Sender<bool>,
        socket_provider: Arc<Mutex<SocketProvider>>,
    ) -> Result<(), Terminated> {
        let unit_name = match (self.mode, self.source) {
            (Mode::Prepublish, Source::UnsignedZones) => "RS",
            (Mode::Prepublish, Source::SignedZones) => "RS2",
            (Mode::Publish, Source::PublishedZones) => "PS",
            _ => unreachable!(),
        };

        // TODO: metrics and status reporting

        // TODO: This will just choose all current zones to be served. For signed and published
        // zones this doesn't matter so much as they only exist while being and once approved.
        // But for unsigned zones the zone could be updated whilst being reviewed and we only
        // serve the latest version of the zone, not the specific serial being reviewed!
        let zones = match self.source {
            Source::UnsignedZones => self.center.unsigned_zones.clone(),
            Source::SignedZones => self.center.signed_zones.clone(),
            Source::PublishedZones => self.center.published_zones.clone(),
        };

        let max_concurrency = std::thread::available_parallelism().unwrap().get() / 2;

        // TODO: Pass xfr_out to XfrDataProvidingZonesWrapper for enforcement.
        let zones = XfrDataProvidingZonesWrapper {
            zones,
            key_store: self.center.old_tsig_key_store.clone(),
        };

        // Propagate NOTIFY messages if this is the publication server.
        let notifier = LoaderNotifier {
            enabled: self.source == Source::PublishedZones,
            update_tx: self.center.update_tx.clone(),
        };

        // let svc = ZoneServerService::new(zones.clone());
        let svc = service_fn(zone_server_service, zones.clone());
        let svc = XfrMiddlewareSvc::new(svc, zones.clone(), max_concurrency);
        let svc = NotifyMiddlewareSvc::new(svc, notifier);
        let svc = TsigMiddlewareSvc::new(svc, self.center.old_tsig_key_store.clone());
        let svc = CookiesMiddlewareSvc::with_random_secret(svc);
        let svc = EdnsMiddlewareSvc::new(svc);
        let svc = MandatoryMiddlewareSvc::<_, _, ()>::new(svc);
        let svc = Arc::new(svc);

        // TODO: Should this reload when the config changes?
        let servers = {
            let state = self.center.state.lock().unwrap();
            let config = &state.config;
            let servers = match self.source {
                Source::UnsignedZones => &config.loader.review.servers,
                Source::SignedZones => &config.signer.review.servers,
                Source::PublishedZones => &config.server.servers,
            };
            servers.clone()
        };

        let _addrs = spawn_servers(socket_provider, unit_name, svc, servers)
            .inspect_err(|err| error!("[{unit_name}]: Spawning nameservers failed: {err}"))
            .map_err(|_| Terminated)?;

        // Notify the manager that we are ready.
        ready_tx.send(true).map_err(|_| Terminated)?;

        let update_tx = self.center.update_tx.clone();
        ZoneServer::new(self.center, self.source)
            .run(unit_name, update_tx, cmd_rx)
            .await?;

        Ok(())
    }
}

fn spawn_servers<Svc>(
    socket_provider: Arc<Mutex<SocketProvider>>,
    unit_name: &'static str,
    svc: Svc,
    servers: Vec<SocketConfig>,
) -> Result<Vec<String>, String>
where
    Svc: Service<Vec<u8>, ()> + Clone,
{
    let mut addrs = Vec::new();
    let mut socket_provider = socket_provider.lock().unwrap();
    for sock_cfg in servers {
        if let SocketConfig::UDP { addr } | SocketConfig::TCPUDP { addr } = sock_cfg {
            info!("[{unit_name}]: Obtaining UDP socket for address {addr}");
            let sock = socket_provider
                .take_udp(&addr)
                .ok_or(format!("No socket available for UDP {addr}"))?;
            tokio::spawn(serve_on_udp(svc.clone(), VecBufSource, sock));
            addrs.push(addr.to_string());
        }

        if let SocketConfig::TCP { addr } | SocketConfig::TCPUDP { addr } = sock_cfg {
            info!("[{unit_name}]: Obtaining TCP listener for address {addr}");
            let sock = socket_provider
                .take_tcp(&addr)
                .ok_or(format!("No socket available for TCP {addr}"))?;
            tokio::spawn(serve_on_tcp(svc.clone(), VecBufSource, sock));
            addrs.push(addr.to_string());
        }
    }

    if unit_name == "PS" {
        // Also listen on any remaining UDP and TCP sockets provided by
        // the O/S.
        while let Some(sock) = socket_provider.pop_udp() {
            let addr = sock
                .local_addr()
                .map_err(|err| format!("Provided UDP socket lacks address: {err}"))?;
            info!("[{unit_name}]: Receieved additional UDP socket {addr}");
            tokio::spawn(serve_on_udp(svc.clone(), VecBufSource, sock));
            addrs.push(addr.to_string());
        }
        while let Some(sock) = socket_provider.pop_tcp() {
            let addr = sock
                .local_addr()
                .map_err(|err| format!("Provided TCP listener lacks address: {err}"))?;
            info!("[{unit_name}]: Receieved additional TCP listener {addr}");
            tokio::spawn(serve_on_tcp(svc.clone(), VecBufSource, sock));
            addrs.push(addr.to_string());
        }
    }

    Ok(addrs)
}

async fn serve_on_udp<Svc>(svc: Svc, buf: VecBufSource, sock: tokio::net::UdpSocket)
where
    Svc: Service<Vec<u8>, ()> + Clone,
{
    let config = dgram::Config::new();
    let srv = DgramServer::<_, _, _>::with_config(sock, buf, svc, config);
    let srv = Arc::new(srv);
    srv.run().await;
}

async fn serve_on_tcp<Svc>(svc: Svc, buf: VecBufSource, sock: tokio::net::TcpListener)
where
    Svc: Service<Vec<u8>, ()> + Clone,
{
    let mut conn_config = ConnectionConfig::new();
    conn_config.set_max_queued_responses(10000);
    let mut config = stream::Config::new();
    config.set_connection_config(conn_config);
    let srv = StreamServer::with_config(sock, buf, svc, config);
    let srv = Arc::new(srv);
    srv.run().await;
}

//------------ ZoneServer ----------------------------------------------------

struct ZoneServer {
    zone_review_api: Option<ZoneReviewApi>,
    center: Arc<Center>,
    source: Source,
    #[allow(clippy::type_complexity)]
    pending_approvals: Arc<RwLock<foldhash::HashSet<(Name<Bytes>, Serial)>>>,
    #[allow(clippy::type_complexity)]
    last_approvals: Arc<RwLock<foldhash::HashMap<(Name<Bytes>, Serial), Instant>>>,
}

impl ZoneServer {
    #[allow(clippy::too_many_arguments)]
    fn new(center: Arc<Center>, source: Source) -> Self {
        Self {
            zone_review_api: Default::default(),
            center,
            source,
            pending_approvals: Default::default(),
            last_approvals: Default::default(),
        }
    }

    async fn run(
        mut self,
        unit_name: &'static str,
        update_tx: mpsc::UnboundedSender<Update>,
        mut cmd_rx: mpsc::UnboundedReceiver<ApplicationCommand>,
    ) -> Result<(), crate::comms::Terminated> {
        // let status_reporter = self.status_reporter.clone();

        // Setup approval API endpoint
        self.zone_review_api = Some(ZoneReviewApi::new(
            update_tx.clone(),
            self.pending_approvals.clone(),
            self.last_approvals.clone(),
            self.source,
        ));

        // status_reporter.listener_listening(&listen_addr.to_string());

        loop {
            tokio::select! {
                cmd = cmd_rx.recv() => {
                    let Some(cmd) = cmd else {
                        // arc_self.status_reporter.terminated();
                        return Err(Terminated);
                    };

                    self.handle_command(cmd, unit_name, update_tx.clone()).await?;
                }
            }
        }
    }

    async fn handle_command(
        &self,
        cmd: ApplicationCommand,
        unit_name: &'static str,
        update_tx: mpsc::UnboundedSender<Update>,
    ) -> Result<(), Terminated> {
        info!("[{unit_name}] Received command: {cmd:?}",);
        match cmd {
            ApplicationCommand::Terminate => {
                // arc_self.status_reporter.terminated();
                return Err(Terminated);
            }

            ApplicationCommand::ReviewZone {
                name,
                serial,
                decision,
                tx,
            } => {
                self.on_zone_review_api_cmd(
                    unit_name,
                    name,
                    serial,
                    matches!(decision, api::ZoneReviewDecision::Approve),
                    tx,
                )
                .await;
            }

            ApplicationCommand::SeekApprovalForUnsignedZone { .. }
            | ApplicationCommand::SeekApprovalForSignedZone { .. } => {
                self.on_seek_approval_for_zone_cmd(cmd, unit_name, update_tx)
                    .await;
            }

            ApplicationCommand::PublishSignedZone {
                zone_name,
                zone_serial,
            } => {
                self.on_publish_signed_zone_cmd(unit_name, zone_name, zone_serial)
                    .await;
            }

            _ => { /* Not for us */ }
        }

        Ok(())
    }

    async fn on_publish_signed_zone_cmd(
        &self,
        unit_name: &str,
        zone_name: Name<Bytes>,
        zone_serial: Serial,
    ) {
        info!("[{unit_name}]: Publishing signed zone '{zone_name}' at serial {zone_serial}.");

        // Move next_min_expiration to min_expiration, and determine policy.
        let policy = {
            // Use a block to make sure that the mutex is clearly dropped.
            let zone = get_zone(&self.center, &zone_name).unwrap();
            let mut zone_state = zone.state.lock().unwrap();

            // Save as next_min_expiration. After the signed zone is approved
            // this value should be move to min_expiration.
            zone_state.min_expiration = zone_state.next_min_expiration;
            zone_state.next_min_expiration = None;
            zone.mark_dirty(&mut zone_state, &self.center);

            zone_state.policy.clone()
        };

        // Move the zone from the signed collection to the published collection.
        // TODO: Bump the zone serial?
        let signed_zones = self.center.signed_zones.load();
        if let Some(zone) = signed_zones.get_zone(&zone_name, Class::IN) {
            let published_zones = self.center.published_zones.load();

            // Create a deep copy of the set of
            // published zones. We will add the
            // new zone to that copied set and
            // then replace the original set with
            // the new set.
            info!("[{unit_name}]: Adding '{zone_name}' to the set of published zones.");
            let mut new_published_zones = Arc::unwrap_or_clone(published_zones.clone());
            let _ = new_published_zones.remove_zone(zone.apex_name(), zone.class());
            new_published_zones.insert_zone(zone.clone()).unwrap();
            self.center
                .published_zones
                .store(Arc::new(new_published_zones));

            // Create a deep copy of the set of
            // signed zones. We will remove the
            // zone from the copied set and then
            // replace the original set with the
            // new set.
            let mut new_signed_zones = Arc::unwrap_or_clone(signed_zones.clone());
            new_signed_zones.remove_zone(&zone_name, Class::IN).unwrap();
            self.center.signed_zones.store(Arc::new(new_signed_zones));
        }

        // Send NOTIFY if configured to do so.
        if let Some(policy) = policy {
            info!(
                "[{unit_name}]: Found {} NOTIFY targets",
                policy.server.outbound.send_notify_to.len()
            );
            if !policy.server.outbound.send_notify_to.is_empty() {
                let addrs = policy
                    .server
                    .outbound
                    .send_notify_to
                    .iter()
                    .filter_map(|s| {
                        if s.addr.port() != 0 {
                            Some(&s.addr)
                        } else {
                            None
                        }
                    });

                let maintainer_config =
                    Config::<_, DefaultConnFactory>::new(self.center.old_tsig_key_store.clone());
                let maintainer_config = Arc::new(ArcSwap::from_pointee(maintainer_config));
                ZoneMaintainer::send_notify_to_addrs(zone_name.clone(), addrs, maintainer_config)
                    .await;
            }
        }
    }

    async fn on_seek_approval_for_zone_cmd(
        &self,
        cmd: ApplicationCommand,
        unit_name: &'static str,
        update_tx: mpsc::UnboundedSender<Update>,
    ) -> Option<Result<(), Terminated>> {
        let (zone_name, zone_serial, zone_type) = match cmd {
            ApplicationCommand::SeekApprovalForUnsignedZone {
                zone_name,
                zone_serial,
            } => (zone_name, zone_serial, "unsigned"),
            ApplicationCommand::SeekApprovalForSignedZone {
                zone_name,
                zone_serial,
            } => (zone_name, zone_serial, "signed"),
            _ => unreachable!(),
        };

        if self
            .last_approvals
            .read()
            .await
            .contains_key(&(zone_name.clone(), zone_serial))
        {
            trace!("Skipping approval request for already approved {zone_type} zone '{zone_name}' at serial {zone_serial}.");
            return Some(Ok(()));
        }

        let review = {
            let zone = get_zone(&self.center, &zone_name).unwrap();
            let zone_state = zone.state.lock().unwrap();
            let policy = zone_state.policy.as_ref().unwrap();
            match self.source {
                Source::UnsignedZones => policy.loader.review.clone(),
                Source::SignedZones => policy.signer.review.clone(),
                Source::PublishedZones => unreachable!(),
            }
        };

        let (review_server, pending_event) = {
            let state = self.center.state.lock().unwrap();
            let status = ZoneReviewStatus::Pending;
            match self.source {
                Source::UnsignedZones => (
                    state.config.loader.review.servers[0].clone(),
                    HistoricalEvent::UnsignedZoneReview {
                        status,
                        when: SystemTime::now(),
                    },
                ),
                Source::SignedZones => (
                    state.config.signer.review.servers[0].clone(),
                    HistoricalEvent::SignedZoneReview {
                        status,
                        when: SystemTime::now(),
                    },
                ),
                Source::PublishedZones => unreachable!(),
            }
        };

        if !review.required {
            // Approve immediately.
            match self.source {
                Source::UnsignedZones => {
                    update_tx
                        .send(Update::UnsignedZoneApprovedEvent {
                            zone_name: zone_name.clone(),
                            zone_serial,
                        })
                        .unwrap();
                }
                Source::SignedZones => {
                    update_tx
                        .send(Update::SignedZoneApprovedEvent {
                            zone_name: zone_name.clone(),
                            zone_serial,
                        })
                        .unwrap();
                }
                Source::PublishedZones => unreachable!(),
            }

            return None;
        };

        info!("[{unit_name}]: Seeking approval for {zone_type} zone '{zone_name}' at serial {zone_serial}.");

        self.pending_approvals
            .write()
            .await
            .insert((zone_name.clone(), zone_serial));
<<<<<<< HEAD

        let Some(hook) = review.cmd_hook else {
            info!("[{unit_name}] No review hook set; waiting for manual review");
            info!("[{unit_name}]: Approve with HTTP POST /zone/{zone_name}/{zone_type}/{zone_serial}/approve");
            info!("[{unit_name}]: Reject with HTTP POST /zone/{zone_name}/{zone_type}/{zone_serial}/reject");
=======

        record_zone_event(&self.center, &zone_name, pending_event, Some(zone_serial));

        let Some(hook) = review.cmd_hook else {
            info!("[{unit_name}] No review hook set; waiting for manual review");
            info!("[{unit_name}]: Approve with command: cascade zone approve --{zone_type} {zone_name} {zone_serial}");
            info!("[{unit_name}]: Reject with command: cascade zone reject --{zone_type} {zone_name} {zone_serial}");
>>>>>>> 5832c6c0
            return None;
        };

        // TODO: Windows support?
        // TODO: Set 'CASCADE_UNSIGNED_SERIAL' and 'CASCADE_UNSIGNED_SERVER'.
        match tokio::process::Command::new("sh")
            .args(["-c", &hook])
            .envs([
                ("CASCADE_ZONE", &*zone_name.to_string()),
                ("CASCADE_SERIAL", &*zone_serial.to_string()),
                ("CASCADE_SERVER", &*review_server.addr().to_string()),
<<<<<<< HEAD
                (
                    "CASCADE_CONTROL",
                    &http_api_server_addr
                        .expect("An HTTP API server must be set")
                        .to_string(),
                ),
=======
>>>>>>> 5832c6c0
            ])
            .spawn()
        {
            Ok(mut child) => {
                info!("[{unit_name}]: Executed hook '{hook}' for {zone_type} zone '{zone_name}' at serial {zone_serial}");

                // Wait for the child to complete.
                let update_tx = self.center.update_tx.clone();
                tokio::spawn(async move {
                    let status = match child.wait().await {
                        Ok(status) => status,
                        Err(error) => {
                            error!("[{unit_name}]: Failed to watch hook '{hook}': {error}");
                            return;
                        }
                    };

                    debug!("[{unit_name}]: Hook '{hook}' exited with status {status}");

                    let decision = match status.success() {
                        true => api::ZoneReviewDecision::Approve,
                        false => api::ZoneReviewDecision::Reject,
                    };

                    let _ = update_tx.send(Update::ReviewZone {
                        name: zone_name,
                        stage: match zone_type {
                            "unsigned" => api::ZoneReviewStage::Unsigned,
                            "signed" => api::ZoneReviewStage::Signed,
                            _ => unreachable!(),
                        },
                        serial: zone_serial,
                        decision,
                    });
                });
            }
            Err(err) => {
                error!("[{unit_name}]: Failed to execute hook '{hook}' for {zone_type} zone '{zone_name}' at serial {zone_serial}: {err}");
                self.pending_approvals
                    .write()
                    .await
                    .remove(&(zone_name.clone(), zone_serial));
            }
        }
        None
    }

    async fn on_zone_review_api_cmd(
        &self,
        unit_name: &str,
        zone_name: Name<Bytes>,
        zone_serial: Serial,
        approve: bool,
        tx: tokio::sync::oneshot::Sender<api::ZoneReviewResult>,
    ) {
        // This can fail if the caller doesn't care about the result.
        let _ = tx.send(
            self.zone_review_api
                .as_ref()
                .expect("This should have been setup on startup.")
                .process_request(unit_name, zone_name.clone(), zone_serial, approve)
                .await,
        );
    }
}

impl std::fmt::Debug for ZoneServer {
    fn fmt(&self, f: &mut std::fmt::Formatter<'_>) -> std::fmt::Result {
        f.debug_struct("ZoneLoader").finish()
    }
}

#[derive(Clone, Default)]
struct XfrDataProvidingZonesWrapper {
    zones: Arc<ArcSwap<ZoneTree>>,
    key_store: TsigKeyStore,
}

impl XfrDataProvider<Option<<TsigKeyStore as KeyStore>::Key>> for XfrDataProvidingZonesWrapper {
    type Diff = EmptyZoneDiff;

    fn request<Octs>(
        &self,
        req: &Request<Octs, Option<<TsigKeyStore as KeyStore>::Key>>,
        _diff_from: Option<domain::base::Serial>,
    ) -> Pin<
        Box<
            dyn Future<
                    Output = Result<
                        domain::net::server::middleware::xfr::XfrData<Self::Diff>,
                        domain::net::server::middleware::xfr::XfrDataProviderError,
                    >,
                > + Sync
                + Send
                + '_,
        >,
    >
    where
        Octs: octseq::Octets + Send + Sync,
    {
        let res = req
            .message()
            .sole_question()
            .map_err(XfrDataProviderError::ParseError)
            .and_then(|q| {
                if let Some(zone) = self.zones.load().find_zone(q.qname(), q.qclass()) {
                    Ok(XfrData::new(zone.clone(), vec![], false))
                } else {
                    Err(XfrDataProviderError::UnknownZone)
                }
            });

        Box::pin(ready(res))
    }
}

impl KeyStore for XfrDataProvidingZonesWrapper {
    type Key = Key;

    fn get_key<N: ToName>(&self, name: &N, algorithm: Algorithm) -> Option<Self::Key> {
        self.key_store.get_key(name, algorithm)
    }
}

//----------- LoaderNotifier ---------------------------------------------------

/// A forwarder of NOTIFY messages to the zone loader.
#[derive(Clone, Debug)]
pub struct LoaderNotifier {
    /// Whether the forwarder is enabled.
    enabled: bool,

    /// A channel to propagate updates to Cascade.
    update_tx: mpsc::UnboundedSender<Update>,
}

impl Notifiable for LoaderNotifier {
    // TODO: Get the SOA serial in the NOTIFY message.
    fn notify_zone_changed(
        &self,
        class: Class,
        apex_name: &Name<Bytes>,
        serial: Option<Serial>,
        source: IpAddr,
    ) -> Pin<Box<dyn Future<Output = Result<(), NotifyError>> + Sync + Send + '_>> {
        // Don't do anything if the notifier is disabled.
        if self.enabled && class == Class::IN {
            // Propagate a request for the zone refresh.
            let _ = self.update_tx.send(Update::RefreshZone {
                zone_name: apex_name.clone(),
                source: Some(source),
                serial,
            });
        }

        Box::pin(std::future::ready(Ok(())))
    }
}

#[derive(Clone)]
struct ZoneServerService {
    #[allow(dead_code)]
    zones: XfrDataProvidingZonesWrapper,
}

impl ZoneServerService {
    #[allow(dead_code)]
    fn new(zones: XfrDataProvidingZonesWrapper) -> Self {
        Self { zones }
    }
}

fn zone_server_service(
    request: Request<Vec<u8>, Option<<TsigKeyStore as KeyStore>::Key>>,
    zones: XfrDataProvidingZonesWrapper,
) -> ServiceResult<Vec<u8>> {
    let question = request.message().sole_question().unwrap();
    let zone = zones
        .zones
        .load()
        .find_zone(question.qname(), question.qclass())
        .map(|zone| zone.read());
    let answer = match zone {
        Some(zone) => {
            let qname = question.qname().to_bytes();
            let qtype = question.qtype();
            zone.query(qname, qtype).unwrap()
        }
        None => Answer::new(Rcode::NXDOMAIN),
    };

    let builder = mk_builder_for_target();
    let additional = answer.to_message(request.message(), builder);
    Ok(CallResult::new(additional))
}

// TODO: Should we expire old pending approvals, e.g. a hook script failed and
// they never got approved or rejected?
impl ZoneReviewApi {
    async fn process_request(
        &self,
        unit_name: &str,
        zone_name: Name<Bytes>,
        zone_serial: Serial,
        approve: bool,
    ) -> api::ZoneReviewResult {
        // Was this version of the zone pending review?
        let existed = {
            let mut approvals = self.pending_approvals.write().await;
            approvals.remove(&(zone_name.clone(), zone_serial))
        };

        if !existed {
            // TODO: Check whether the zone exists at all.
            debug!("[{unit_name}] Got a review for {zone_name}/{zone_serial}, but it was not pending review");
            return Err(api::ZoneReviewError::NotUnderReview);
        }

        if approve {
            let (zone_type, event) = match self.source {
                Source::UnsignedZones => (
                    "unsigned",
                    Update::UnsignedZoneApprovedEvent {
                        zone_name: zone_name.clone(),
                        zone_serial,
                    },
                ),
                Source::SignedZones => (
                    "signed",
                    Update::SignedZoneApprovedEvent {
                        zone_name: zone_name.clone(),
                        zone_serial,
                    },
                ),
                Source::PublishedZones => unreachable!(),
            };
            info!("Pending {zone_type} zone '{zone_name}' approved at serial {zone_serial}.");
            let approved_at = Instant::now();
            self.last_approvals
                .write()
                .await
                .entry((zone_name.clone(), zone_serial))
                .and_modify(|instant| *instant = approved_at)
                .or_insert(approved_at);
            self.update_tx.send(event).unwrap();
        } else {
            let (zone_type, event) = match self.source {
                Source::UnsignedZones => (
                    "unsigned",
                    Update::UnsignedZoneRejectedEvent {
                        zone_name: zone_name.clone(),
                        zone_serial,
                    },
                ),
                Source::SignedZones => (
                    "signed",
                    Update::SignedZoneRejectedEvent {
                        zone_name: zone_name.clone(),
                        zone_serial,
                    },
                ),
                Source::PublishedZones => unreachable!(),
            };
            info!("Pending {zone_type} zone '{zone_name}' rejected at serial {zone_serial}.");
            self.update_tx.send(event).unwrap();
        }

        Ok(api::ZoneReviewOutput {})
    }
}

//------------ ZoneReviewApi -------------------------------------------------

struct ZoneReviewApi {
    update_tx: mpsc::UnboundedSender<Update>,
    #[allow(clippy::type_complexity)]
    pending_approvals: Arc<RwLock<foldhash::HashSet<(Name<Bytes>, Serial)>>>,
    #[allow(clippy::type_complexity)]
    last_approvals: Arc<RwLock<foldhash::HashMap<(Name<Bytes>, Serial), Instant>>>,
    source: Source,
}

impl ZoneReviewApi {
    #[allow(clippy::type_complexity)]
    fn new(
        update_tx: mpsc::UnboundedSender<Update>,
        pending_approvals: Arc<RwLock<foldhash::HashSet<(Name<Bytes>, Serial)>>>,
        last_approvals: Arc<RwLock<foldhash::HashMap<(Name<Bytes>, Serial), Instant>>>,
        source: Source,
    ) -> Self {
        Self {
            update_tx,
            pending_approvals,
            last_approvals,
            source,
        }
    }
}<|MERGE_RESOLUTION|>--- conflicted
+++ resolved
@@ -39,11 +39,7 @@
 #[cfg(feature = "tls")]
 use tokio_rustls::rustls::ServerConfig;
 
-<<<<<<< HEAD
-use crate::api;
-=======
-use crate::api::{self, ZoneReviewStatus};
->>>>>>> 5832c6c0
+use crate::api::{ZoneReviewDecision, ZoneReviewError, ZoneReviewOutput, ZoneReviewResult, ZoneReviewStage, ZoneReviewStatus};
 use crate::center::{get_zone, Center};
 use crate::common::tsig::TsigKeyStore;
 use crate::comms::ApplicationCommand;
@@ -326,7 +322,7 @@
                     unit_name,
                     name,
                     serial,
-                    matches!(decision, api::ZoneReviewDecision::Approve),
+                    matches!(decision, ZoneReviewDecision::Approve),
                     tx,
                 )
                 .await;
@@ -525,13 +521,6 @@
             .write()
             .await
             .insert((zone_name.clone(), zone_serial));
-<<<<<<< HEAD
-
-        let Some(hook) = review.cmd_hook else {
-            info!("[{unit_name}] No review hook set; waiting for manual review");
-            info!("[{unit_name}]: Approve with HTTP POST /zone/{zone_name}/{zone_type}/{zone_serial}/approve");
-            info!("[{unit_name}]: Reject with HTTP POST /zone/{zone_name}/{zone_type}/{zone_serial}/reject");
-=======
 
         record_zone_event(&self.center, &zone_name, pending_event, Some(zone_serial));
 
@@ -539,7 +528,6 @@
             info!("[{unit_name}] No review hook set; waiting for manual review");
             info!("[{unit_name}]: Approve with command: cascade zone approve --{zone_type} {zone_name} {zone_serial}");
             info!("[{unit_name}]: Reject with command: cascade zone reject --{zone_type} {zone_name} {zone_serial}");
->>>>>>> 5832c6c0
             return None;
         };
 
@@ -551,15 +539,6 @@
                 ("CASCADE_ZONE", &*zone_name.to_string()),
                 ("CASCADE_SERIAL", &*zone_serial.to_string()),
                 ("CASCADE_SERVER", &*review_server.addr().to_string()),
-<<<<<<< HEAD
-                (
-                    "CASCADE_CONTROL",
-                    &http_api_server_addr
-                        .expect("An HTTP API server must be set")
-                        .to_string(),
-                ),
-=======
->>>>>>> 5832c6c0
             ])
             .spawn()
         {
@@ -580,15 +559,15 @@
                     debug!("[{unit_name}]: Hook '{hook}' exited with status {status}");
 
                     let decision = match status.success() {
-                        true => api::ZoneReviewDecision::Approve,
-                        false => api::ZoneReviewDecision::Reject,
+                        true => ZoneReviewDecision::Approve,
+                        false => ZoneReviewDecision::Reject,
                     };
 
                     let _ = update_tx.send(Update::ReviewZone {
                         name: zone_name,
                         stage: match zone_type {
-                            "unsigned" => api::ZoneReviewStage::Unsigned,
-                            "signed" => api::ZoneReviewStage::Signed,
+                            "unsigned" => ZoneReviewStage::Unsigned,
+                            "signed" => ZoneReviewStage::Signed,
                             _ => unreachable!(),
                         },
                         serial: zone_serial,
@@ -613,7 +592,7 @@
         zone_name: Name<Bytes>,
         zone_serial: Serial,
         approve: bool,
-        tx: tokio::sync::oneshot::Sender<api::ZoneReviewResult>,
+        tx: tokio::sync::oneshot::Sender<ZoneReviewResult>,
     ) {
         // This can fail if the caller doesn't care about the result.
         let _ = tx.send(
@@ -765,7 +744,7 @@
         zone_name: Name<Bytes>,
         zone_serial: Serial,
         approve: bool,
-    ) -> api::ZoneReviewResult {
+    ) -> ZoneReviewResult {
         // Was this version of the zone pending review?
         let existed = {
             let mut approvals = self.pending_approvals.write().await;
@@ -775,7 +754,7 @@
         if !existed {
             // TODO: Check whether the zone exists at all.
             debug!("[{unit_name}] Got a review for {zone_name}/{zone_serial}, but it was not pending review");
-            return Err(api::ZoneReviewError::NotUnderReview);
+            return Err(ZoneReviewError::NotUnderReview);
         }
 
         if approve {
@@ -827,7 +806,7 @@
             self.update_tx.send(event).unwrap();
         }
 
-        Ok(api::ZoneReviewOutput {})
+        Ok(ZoneReviewOutput {})
     }
 }
 
