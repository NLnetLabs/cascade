use std::fmt::{self, Display};
use std::net::{IpAddr, SocketAddr};
use std::time::Duration;

use bytes::Bytes;
use camino::{Utf8Path, Utf8PathBuf};
use domain::base::Name;
use serde::{Deserialize, Serialize};

use crate::center;
use crate::units::http_server::KmipServerState;

const DEFAULT_AXFR_PORT: u16 = 53;

#[derive(Deserialize, Serialize, Debug, Clone)]
pub struct ZoneAdd {
    pub name: Name<Bytes>,
    pub source: ZoneSource,
    pub policy: String,
}

#[derive(Deserialize, Serialize, Debug, Clone)]
pub struct ZoneAddResult {
    pub name: Name<Bytes>,
    pub status: String,
}

#[derive(Deserialize, Serialize, Debug, Clone)]
pub enum ZoneAddError {
    AlreadyExists,
    NoSuchPolicy,
    PolicyMidDeletion,
}

impl fmt::Display for ZoneAddError {
    fn fmt(&self, f: &mut fmt::Formatter<'_>) -> fmt::Result {
        f.write_str(match self {
            Self::AlreadyExists => "a zone of this name already exists",
            Self::NoSuchPolicy => "no policy with that name exists",
            Self::PolicyMidDeletion => "the specified policy is being deleted",
        })
    }
}

impl From<center::ZoneAddError> for ZoneAddError {
    fn from(value: center::ZoneAddError) -> Self {
        match value {
            center::ZoneAddError::AlreadyExists => Self::AlreadyExists,
            center::ZoneAddError::NoSuchPolicy => Self::NoSuchPolicy,
            center::ZoneAddError::PolicyMidDeletion => Self::PolicyMidDeletion,
        }
    }
}

#[derive(Deserialize, Serialize, Debug, Clone)]
pub struct ZoneRemoveResult {}

/// How to load the contents of a zone.
#[derive(Deserialize, Serialize, Debug, Clone)]
pub enum ZoneSource {
    /// Don't load the zone at all.
    None,

    /// From a zonefile on disk.
    Zonefile {
        /// The path to the zonefile.
        path: Box<Utf8Path>,
    },

    /// From a DNS server via XFR.
    Server {
        /// The address of the server.
        addr: SocketAddr,

        /// The name of a TSIG key, if any.
        tsig_key: Option<String>,
    },
}

impl Display for ZoneSource {
    fn fmt(&self, f: &mut std::fmt::Formatter<'_>) -> std::fmt::Result {
        match self {
            ZoneSource::None => f.write_str("<none>"),
            ZoneSource::Zonefile { path } => path.fmt(f),
            ZoneSource::Server { addr, tsig_key: _ } => addr.fmt(f),
        }
    }
}

impl From<&str> for ZoneSource {
    fn from(s: &str) -> Self {
        if let Ok(addr) = s.parse::<SocketAddr>() {
            ZoneSource::Server {
                addr,
                tsig_key: None,
            }
        } else if let Ok(addr) = s.parse::<IpAddr>() {
            ZoneSource::Server {
                addr: SocketAddr::new(addr, DEFAULT_AXFR_PORT),
                tsig_key: None,
            }
        } else {
            ZoneSource::Zonefile {
                path: Utf8PathBuf::from(s).into_boxed_path(),
            }
        }
    }
}

#[derive(Deserialize, Serialize, Debug, Clone)]
pub struct ZonesListResult {
    pub zones: Vec<ZoneStatus>,
}

#[derive(Deserialize, Serialize, Debug, Clone)]
pub enum ZoneStage {
    Unsigned,
    Signed,
    Published,
}

impl Display for ZoneStage {
    fn fmt(&self, f: &mut std::fmt::Formatter<'_>) -> std::fmt::Result {
        let str = match self {
            ZoneStage::Unsigned => "unsigned",
            ZoneStage::Signed => "signed",
            ZoneStage::Published => "published",
        };
        f.write_str(str)
    }
}

#[derive(Deserialize, Serialize, Debug, Clone)]
pub enum ZoneStatusError {
    ZoneDoesNotExist,
}

#[derive(Deserialize, Serialize, Debug, Clone)]
pub struct ZoneStatus {
    pub name: Name<Bytes>,
    pub source: ZoneSource,
    pub policy: String,
    pub stage: ZoneStage,
    pub key_status: Option<String>,
}

#[derive(Deserialize, Serialize, Debug, Clone)]
pub struct ZoneReloadResult {
    pub name: Name<Bytes>,
}

#[derive(Deserialize, Serialize, Debug, Clone)]
pub struct ServerStatusResult {
    // pub name: Name<Bytes>,
}

#[derive(Deserialize, Serialize, Debug, Clone)]
pub enum PolicyReloadError {
    Io(Utf8PathBuf, String),
}

impl Display for PolicyReloadError {
    fn fmt(&self, f: &mut std::fmt::Formatter<'_>) -> std::fmt::Result {
        let PolicyReloadError::Io(p, e) = self;
        format!("{p}: {e}").fmt(f)
    }
}

#[derive(Deserialize, Serialize, Debug, Clone)]
pub struct PolicyChanges {
    pub changes: Vec<(String, PolicyChange)>,
}

#[derive(Deserialize, Serialize, Debug, Clone)]
pub struct PolicyListResult {
    pub policies: Vec<String>,
}

#[derive(Deserialize, Serialize, Debug, Clone)]
pub struct PolicyInfo {
    pub name: Box<str>,
    pub zones: Vec<Name<Bytes>>,
    pub loader: LoaderPolicyInfo,
    pub key_manager: KeyManagerPolicyInfo,
    pub signer: SignerPolicyInfo,
    pub server: ServerPolicyInfo,
}

#[derive(Deserialize, Serialize, Debug, Clone)]
pub struct LoaderPolicyInfo {
    pub review: ReviewPolicyInfo,
}

#[derive(Deserialize, Serialize, Debug, Clone)]
pub struct KeyManagerPolicyInfo {
    pub hsm_server_id: Option<String>,
}

#[derive(Deserialize, Serialize, Debug, Clone)]
pub struct ReviewPolicyInfo {
    pub required: bool,
    pub cmd_hook: Option<String>,
}

#[derive(Deserialize, Serialize, Debug, Clone)]
pub struct SignerPolicyInfo {
    pub serial_policy: SignerSerialPolicyInfo,
    pub sig_inception_offset: Duration,
    pub sig_validity_offset: Duration,
    pub denial: SignerDenialPolicyInfo,
    pub review: ReviewPolicyInfo,
}

#[derive(Deserialize, Serialize, Debug, Clone)]
pub enum SignerSerialPolicyInfo {
    Keep,
    Counter,
    UnixTime,
    DateCounter,
}

#[derive(Deserialize, Serialize, Debug, Clone)]
pub enum SignerDenialPolicyInfo {
    NSec,
    NSec3 { opt_out: bool },
}

#[derive(Deserialize, Serialize, Debug, Clone)]
pub enum Nsec3OptOutPolicyInfo {
    Disabled,
    FlagOnly,
    Enabled,
}

#[derive(Deserialize, Serialize, Debug, Clone)]
pub struct ServerPolicyInfo {}

#[derive(Deserialize, Serialize, Debug, Clone)]
pub enum PolicyInfoError {
    PolicyDoesNotExist,
}

#[derive(Deserialize, Serialize, Debug, Clone)]
pub enum PolicyChange {
    Added,
    Removed,
    Updated,
    Unchanged,
}

<<<<<<< HEAD
#[derive(Deserialize, Serialize, Debug, Clone)]
pub struct HsmServerAdd {
    pub server_id: String,
    pub ip_host_or_fqdn: String,
    pub port: u16,
    pub username: Option<String>,
    pub password: Option<String>,
    pub client_cert: Option<Vec<u8>>,
    pub client_key: Option<Vec<u8>>,
    pub insecure: bool,
    pub server_cert: Option<Vec<u8>>,
    pub ca_cert: Option<Vec<u8>>,
    pub connect_timeout: Duration,
    pub read_timeout: Duration,
    pub write_timeout: Duration,
    pub max_response_bytes: u32,
    pub key_label_prefix: Option<String>,
    pub key_label_max_bytes: u8,
}

#[derive(Deserialize, Serialize, Debug, Clone)]
pub struct HsmServerAddResult {
    pub vendor_id: String,
}

#[derive(Deserialize, Serialize, Debug, Clone)]
pub enum HsmServerAddError {
    UnableToConnect,
    UnableToQuery,
    CredentialsFileCouldNotBeOpenedForWriting,
    CredentialsFileCouldNotBeSaved,
    KmipServerStateFileCouldNotBeCreated,
    KmipServerStateFileCouldNotBeSaved,
}

#[derive(Deserialize, Serialize, Debug, Clone)]
pub struct HsmServerListResult {
    pub servers: Vec<String>,
}

#[derive(Deserialize, Serialize, Debug, Clone)]
pub struct HsmServerGetResult {
    pub server: KmipServerState,
=======
//------------ KeySet API Types ----------------------------------------------

pub mod keyset {
    use super::*;

    #[derive(Deserialize, Serialize, Debug, Clone)]
    pub struct KeyRoll {
        pub variant: KeyRollVariant,
        pub cmd: KeyRollCommand,
    }

    #[derive(Deserialize, Serialize, Debug, Clone)]
    pub struct KeyRollResult {
        pub zone: Name<Bytes>,
    }

    #[derive(Deserialize, Serialize, Debug, Clone)]
    pub enum KeyRollError {
        DnstCommandError {
            status: String,
            stdout: String,
            stderr: String,
        },
        RxError,
    }

    #[derive(Deserialize, Serialize, Debug, Clone)]
    pub struct KeyRemove {
        pub key: String,
        pub force: bool,
        pub continue_flag: bool,
    }

    #[derive(Deserialize, Serialize, Debug, Clone)]
    pub struct KeyRemoveResult {
        pub zone: Name<Bytes>,
    }

    #[derive(Deserialize, Serialize, Debug, Clone)]
    pub enum KeyRemoveError {
        DnstCommandError {
            status: String,
            stdout: String,
            stderr: String,
        },
        RxError,
    }

    #[derive(Deserialize, Serialize, Debug, Clone)]
    pub enum KeyRollVariant {
        /// Apply the subcommand to a KSK roll.
        Ksk,
        /// Apply the subcommand to a ZSK roll.
        Zsk,
        /// Apply the subcommand to a CSK roll.
        Csk,
        /// Apply the subcommand to an algorithm roll.
        Algorithm,
    }

    #[derive(Deserialize, Serialize, Clone, Debug, clap::Subcommand)]
    pub enum KeyRollCommand {
        /// Start a key roll.
        StartRoll,
        /// Report that the first propagation step has completed.
        Propagation1Complete {
            /// The TTL that is required to be reported by the Report actions.
            ttl: u32,
        },
        /// Cached information from before Propagation1Complete should have
        /// expired by now.
        CacheExpired1,
        /// Report that the second propagation step has completed.
        Propagation2Complete {
            /// The TTL that is required to be reported by the Report actions.
            ttl: u32,
        },
        /// Cached information from before Propagation2Complete should have
        /// expired by now.
        CacheExpired2,
        /// Report that the final changes have propagated and the the roll is done.
        RollDone,
    }
>>>>>>> 8e33b221
}<|MERGE_RESOLUTION|>--- conflicted
+++ resolved
@@ -248,7 +248,6 @@
     Unchanged,
 }
 
-<<<<<<< HEAD
 #[derive(Deserialize, Serialize, Debug, Clone)]
 pub struct HsmServerAdd {
     pub server_id: String,
@@ -292,7 +291,8 @@
 #[derive(Deserialize, Serialize, Debug, Clone)]
 pub struct HsmServerGetResult {
     pub server: KmipServerState,
-=======
+}
+
 //------------ KeySet API Types ----------------------------------------------
 
 pub mod keyset {
@@ -376,5 +376,4 @@
         /// Report that the final changes have propagated and the the roll is done.
         RollDone,
     }
->>>>>>> 8e33b221
 }