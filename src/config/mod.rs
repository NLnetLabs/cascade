//! Configuring Cascade.
//!
//! As per convention, Cascade is configured from three sources (from least to
//! most specific): configuration files, environment variables, and command-line
//! arguments.  This module defines and collects together these sources.

use std::{
    fmt,
    hash::{Hash, Hasher},
    net::SocketAddr,
};

use camino::Utf8Path;

use crate::{
    center::{Center, Change},
    payload::Update,
};

pub mod args;
pub mod env;
pub mod file;

//----------- Config -----------------------------------------------------------

/// Configuration for Cascade.
#[derive(Clone, Debug, PartialEq, Eq)]
pub struct Config {
    /// The directory storing policy files.
    pub policy_dir: Box<Utf8Path>,

    /// The directory storing zone state files.
    pub zone_state_dir: Box<Utf8Path>,

    /// The file storing TSIG keys.
    pub tsig_store_path: Box<Utf8Path>,

    /// Path to the dnst binary that Cascade should use.
    pub dnst_binary_path: Box<Utf8Path>,

    /// Path to the directory where the keys should be stored.
    pub keys_dir: Box<Utf8Path>,

    /// Remote control configuration.
    pub remote_control: RemoteControlConfig,

    /// Daemon-related configuration.
    pub daemon: DaemonConfig,

    /// The configuration of the zone loader.
    pub loader: LoaderConfig,

    /// The configuration of the zone signer.
    pub signer: SignerConfig,

    /// The configuration of the key manager.
    pub key_manager: KeyManagerConfig,

    /// The configuration of the zone server.
    pub server: ServerConfig,

    /// The file storing KMIP server credentials.
    pub kmip_credentials_store_path: Box<Utf8Path>,

    /// The directory storing KMIP server state.
    pub kmip_server_state_dir: Box<Utf8Path>,
}

//--- Defaults

impl Default for Config {
    fn default() -> Self {
        Self {
            policy_dir: "/etc/cascade/policies".into(),
            zone_state_dir: "/var/lib/cascade/zone-state.db".into(),
            tsig_store_path: "/var/lib/cascade/tsig-keys.db".into(),
            keys_dir: "/var/lib/cascade/keys".into(),
            dnst_binary_path: "dnst".into(),
<<<<<<< HEAD
            kmip_credentials_store_path: "/var/lib/cascade/kmip/credentials.db".into(),
            kmip_server_state_dir: "/var/lib/cascade/kmip".into(),
=======
            remote_control: Default::default(),
>>>>>>> 8e33b221
            daemon: Default::default(),
            loader: Default::default(),
            signer: Default::default(),
            key_manager: Default::default(),
            server: Default::default(),
        }
    }
}

//--- Initialization

impl Config {
    /// Set up a [`clap::Command`] with config-related arguments.
    pub fn setup_cli(cmd: clap::Command) -> clap::Command {
        args::ArgsSpec::setup(cmd)
    }

    /// Initialize Cascade's configuration.
    ///
    /// The configuration file is not read here; it should only be read on
    /// explicit user request or if a global state file is not available.
    pub fn init(cli_matches: &clap::ArgMatches) -> Result<Self, ConfigError> {
        // Process environment variables and command-line arguments.
        let env = env::EnvSpec::process()?;
        let args = args::ArgsSpec::process(cli_matches);

        // Combine their data with the default state.
        let mut this = Self::default();
        args.merge(&mut this);
        env.merge(&mut this);

        // Return the prepared configuration.
        Ok(this)
    }

    /// Initialize this with the configuration file.
    ///
    /// This should be called if a global state file is not available.  It will
    /// load the configuration file and integrate it into `self`.
    pub fn init_from_file(&mut self) -> Result<(), ConfigError> {
        let path = self.daemon.config_file.value();
        let spec = match file::Spec::load(path) {
            Ok(spec) => spec,
            Err(error) => {
                return Err(ConfigError::File {
                    path: path.clone(),
                    error,
                });
            }
        };
        spec.parse_into(self);
        Ok(())
    }
}

//----------- Actions ----------------------------------------------------------

/// Reload the configuration file.
pub fn reload(center: &Center) -> Result<(), file::FileError> {
    // Determine the path to the configuration file.
    let path = {
        let state = center.state.lock().unwrap();
        state.config.daemon.config_file.value().clone()
    };

    log::info!("Reloading the configuration file (from {path:?})");

    // Load and parse the configuration file.
    let spec = file::Spec::load(&path)?;

    // Lock the global state.
    let mut state = center.state.lock().unwrap();

    // Merge the parsed configuration file.
    spec.parse_into(&mut state.config);

    // Inform everybody the state has changed.
    center
        .update_tx
        .send(Update::Changed(Change::ConfigChanged))
        .unwrap();

    Ok(())
}

//----------- RemoteControlConfig --------------------------------------------

/// Remote control configuration for Cascade.
#[derive(Clone, Debug, PartialEq, Eq)]
pub struct RemoteControlConfig {
    /// Where to serve our HTTP API from, e.g. for the Cascade client.
    ///
    /// To support systems where it is not possible to bind simultaneously to
    /// both IPv4 and IPv6 more than one address can be provided if needed.
    pub servers: Vec<SocketAddr>,
}

impl Default for RemoteControlConfig {
    fn default() -> Self {
        Self {
            servers: vec![SocketAddr::from(([127, 0, 0, 1], 8950))],
        }
    }
}

//----------- DaemonConfig -----------------------------------------------------

/// Daemon-related configuration for Cascade.
#[derive(Clone, Debug, PartialEq, Eq)]
pub struct DaemonConfig {
    /// The location of the state file.
    pub state_file: Setting<Box<Utf8Path>>,

    /// Logging configuration.
    pub logging: LoggingConfig,

    /// The location of the configuration file.
    pub config_file: Setting<Box<Utf8Path>>,

    /// Whether Cascade should fork on startup.
    pub daemonize: Setting<bool>,

    /// The path to a PID file to maintain.
    pub pid_file: Option<Box<Utf8Path>>,

    /// The directory to chroot into after startup.
    pub chroot: Option<Box<Utf8Path>>,

    /// The identity to assume after startup.
    pub identity: Option<(UserId, GroupId)>,
}

impl Default for DaemonConfig {
    fn default() -> Self {
        Self {
            state_file: Setting::new("/var/lib/cascade/state.db".into()),
            logging: LoggingConfig::default(),
            config_file: Setting::new("/etc/cascade/config.toml".into()),
            daemonize: Setting::new(false),
            pid_file: None,
            chroot: None,
            identity: None,
        }
    }
}

//----------- LoggingConfig ----------------------------------------------------

/// Logging configuration for Cascade.
#[derive(Clone, Debug, PartialEq, Eq)]
pub struct LoggingConfig {
    /// The minimum severity of messages to log.
    pub level: Setting<LogLevel>,

    /// Where to log messages to.
    pub target: Setting<LogTarget>,

    /// Targets to log trace messages for.
    pub trace_targets: Setting<foldhash::HashSet<Box<str>>>,
}

impl Default for LoggingConfig {
    fn default() -> Self {
        Self {
            level: Setting::new(LogLevel::Info),
            target: Setting::new(LogTarget::File("/dev/stdout".into())),
            trace_targets: Setting::new(Default::default()),
        }
    }
}

//----------- UserId -----------------------------------------------------------

/// A numeric or named user ID.
#[derive(Clone, Debug, PartialEq, Eq)]
pub enum UserId {
    /// A numeric ID.
    Numeric(u32),

    /// A user name.
    Named(Box<str>),
}

impl std::fmt::Display for UserId {
    fn fmt(&self, f: &mut fmt::Formatter<'_>) -> fmt::Result {
        match self {
            UserId::Numeric(id) => write!(f, "UID {id}"),
            UserId::Named(name) => write!(f, "user {name}"),
        }
    }
}

//----------- GroupId ----------------------------------------------------------

/// A numeric or named group ID.
#[derive(Clone, Debug, PartialEq, Eq)]
pub enum GroupId {
    /// A numeric ID.
    Numeric(u32),

    /// A group name.
    Named(Box<str>),
}

impl std::fmt::Display for GroupId {
    fn fmt(&self, f: &mut fmt::Formatter<'_>) -> fmt::Result {
        match self {
            GroupId::Numeric(id) => write!(f, "GID {id}"),
            GroupId::Named(name) => write!(f, "group {name}"),
        }
    }
}

//----------- LoaderConfig -----------------------------------------------------

/// Configuration for the zone loader.
#[derive(Clone, Debug, Default, PartialEq, Eq)]
pub struct LoaderConfig {
    /// Where to listen for zone update notifications.
    pub notif_listeners: Vec<SocketConfig>,

    /// Configuration for reviewing loaded zones.
    pub review: ReviewConfig,
}

//----------- SignerConfig -----------------------------------------------------

/// Configuration for the zone signer.
#[derive(Clone, Debug, Default, PartialEq, Eq)]
pub struct SignerConfig {
    /// Configuration for reviewing signed zones.
    pub review: ReviewConfig,
}

//----------- ReviewConfig -----------------------------------------------------

/// Configuration for reviewing zones.
#[derive(Clone, Debug, Default, PartialEq, Eq)]
pub struct ReviewConfig {
    /// Where to serve zones for review.
    pub servers: Vec<SocketConfig>,
}

//----------- KeyManagerConfig -------------------------------------------------

/// Configuration for the key manager.
#[derive(Clone, Debug, Default, PartialEq, Eq)]
pub struct KeyManagerConfig {
    /// Whether and which HSM server is being used.
    pub hsm_server_id: Option<String>,
}

//----------- ServerConfig -----------------------------------------------------

/// Configuration for the zone server.
#[derive(Clone, Debug, Default, PartialEq, Eq)]
pub struct ServerConfig {
    /// Where to serve zones.
    pub servers: Vec<SocketConfig>,
}

//----------- SocketConfig -----------------------------------------------------

/// Configuration for serving / listening on a network socket.
#[derive(Clone, Debug, PartialEq, Eq, Hash)]
pub enum SocketConfig {
    /// Listen exclusively over UDP.
    UDP {
        /// The socket address to listen on.
        addr: SocketAddr,
    },

    /// Listen exclusively over TCP.
    TCP {
        /// The socket address to listen on.
        addr: SocketAddr,
    },

    /// Listen over both TCP and UDP.
    TCPUDP {
        /// The socket address to listen on.
        addr: SocketAddr,
    },
    //
    // TODO: TLS
}

//----------- LogLevel ---------------------------------------------------------

/// A severity level for logging.
#[derive(Copy, Clone, Debug, PartialEq, Eq, PartialOrd, Ord, Hash)]
pub enum LogLevel {
    /// A function or variable was interacted with, for debugging.
    Trace,

    /// Something occurred that may be relevant to debugging.
    Debug,

    /// Things are proceeding as expected.
    Info,

    /// Something does not appear to be correct.
    Warning,

    /// Something is wrong (but Cascade can recover).
    Error,

    /// Something is wrong and Cascade can't function at all.
    Critical,
}

impl LogLevel {
    /// Represent a [`LogLevel`] as a string.
    pub const fn as_str(&self) -> &'static str {
        match self {
            LogLevel::Trace => "trace",
            LogLevel::Debug => "debug",
            LogLevel::Info => "info",
            LogLevel::Warning => "warning",
            LogLevel::Error => "error",
            LogLevel::Critical => "critical",
        }
    }
}

impl fmt::Display for LogLevel {
    fn fmt(&self, f: &mut fmt::Formatter<'_>) -> fmt::Result {
        f.write_str(self.as_str())
    }
}

//----------- LogTarget --------------------------------------------------------

/// A logging target.
#[derive(Clone, Debug, PartialEq, Eq)]
pub enum LogTarget {
    /// Append logs to a file.
    ///
    /// If the file is a terminal, ANSI color codes may be used.
    File(Box<Utf8Path>),

    /// Write logs to the UNIX syslog.
    Syslog,
}

//----------- Setting ----------------------------------------------------------

/// A configured setting.
#[derive(Debug, Default, Clone, Copy)]
pub struct Setting<T> {
    /// The default for the value.
    pub default: T,

    /// The setting in the configuration file, if any.
    pub file: Option<T>,

    /// The setting from environment variables, if any.
    pub env: Option<T>,

    /// The setting from command-line arguments, if any.
    pub args: Option<T>,
}

impl<T> Setting<T> {
    /// Construct a new [`Setting`].
    pub const fn new(default: T) -> Self {
        Self {
            default,
            file: None,
            env: None,
            args: None,
        }
    }

    /// The current value.
    pub const fn value(&self) -> &T {
        // This is a 'const' implementation of:
        //
        // self.args.as_ref()
        //     .or(self.env.as_ref())
        //     .or(self.file.as_ref())
        //     .unwrap_or(&self.default)

        match self {
            Self {
                args: Some(value), ..
            }
            | Self {
                env: Some(value), ..
            }
            | Self {
                file: Some(value), ..
            }
            | Self { default: value, .. } => value,
        }
    }

    /// The source of the current value.
    pub const fn setting(&self) -> SettingSource {
        match self {
            Self { args: Some(_), .. } => SettingSource::Args,
            Self { env: Some(_), .. } => SettingSource::Env,
            Self { file: Some(_), .. } => SettingSource::File,
            Self { default: _, .. } => SettingSource::Default,
        }
    }
}

impl<T: PartialEq> PartialEq for Setting<T> {
    fn eq(&self, other: &Self) -> bool {
        self.value() == other.value()
    }
}

impl<T: Eq> Eq for Setting<T> {}

impl<T: Hash> Hash for Setting<T> {
    fn hash<H: Hasher>(&self, state: &mut H) {
        self.value().hash(state)
    }
}

//----------- SettingSource ----------------------------------------------------

/// The source of a configured setting.
///
/// There are four possible sources for a setting.  Each source has a designated
/// priority, with which it can override settings from other sources.  They are
/// enumerated here from lowest to highest priority.
#[derive(Copy, Clone, Debug, PartialEq, Eq, PartialOrd, Ord, Hash)]
pub enum SettingSource {
    /// A default.
    Default,

    /// The configuration file.
    File,

    /// Environment variables.
    Env,

    /// Command-line arguments.
    Args,
}

//----------- ConfigError ------------------------------------------------------

/// An error in configuring Cascade.
#[derive(Clone, Debug, PartialEq, Eq)]
pub enum ConfigError {
    /// An error occurred regarding environment variables.
    Env(env::EnvError),

    /// An error occurred regarding the configuration file.
    File {
        /// The location of the config file.
        path: Box<Utf8Path>,

        /// The error that occurred.
        error: file::FileError,
    },
}

impl fmt::Display for ConfigError {
    fn fmt(&self, f: &mut fmt::Formatter<'_>) -> fmt::Result {
        match self {
            ConfigError::Env(error) => error.fmt(f),
            ConfigError::File {
                error: file::FileError::Load(error),
                path,
            } => {
                write!(f, "could not load the config file '{path}': {error}")
            }
            ConfigError::File {
                error: file::FileError::Parse(error),
                path,
            } => {
                write!(f, "could not parse the config file '{path}': {error}")
            }
        }
    }
}

impl std::error::Error for ConfigError {
    fn source(&self) -> Option<&(dyn std::error::Error + 'static)> {
        match self {
            ConfigError::Env(error) => Some(error),
            ConfigError::File { error, .. } => Some(error),
        }
    }
}

impl From<env::EnvError> for ConfigError {
    fn from(value: env::EnvError) -> Self {
        Self::Env(value)
    }
}<|MERGE_RESOLUTION|>--- conflicted
+++ resolved
@@ -76,12 +76,9 @@
             tsig_store_path: "/var/lib/cascade/tsig-keys.db".into(),
             keys_dir: "/var/lib/cascade/keys".into(),
             dnst_binary_path: "dnst".into(),
-<<<<<<< HEAD
             kmip_credentials_store_path: "/var/lib/cascade/kmip/credentials.db".into(),
             kmip_server_state_dir: "/var/lib/cascade/kmip".into(),
-=======
             remote_control: Default::default(),
->>>>>>> 8e33b221
             daemon: Default::default(),
             loader: Default::default(),
             signer: Default::default(),
