--- conflicted
+++ resolved
@@ -60,39 +60,6 @@
                 .with_zone_tree(self.center.unsigned_zones.clone()),
         );
 
-<<<<<<< HEAD
-        // We used to load zones from config, but not any longer. This should begin empty.
-        assert!(self.zones.is_empty());
-
-        // // Load primary zones.
-        // // Create secondary zones.
-        // for (zone_name, zone_path) in self.zones.iter() {
-        //     let zone = if !zone_path.is_empty() {
-        //         Self::register_primary_zone(
-        //             zone_name.clone(),
-        //             zone_path,
-        //             &self.center.old_tsig_key_store,
-        //             None,
-        //             &self.xfr_out,
-        //             &zone_updated_tx,
-        //         )
-        //         .await?
-        //     } else {
-        //         info!("[ZL]: Adding secondary zone '{zone_name}'",);
-        //         Self::register_secondary_zone(
-        //             zone_name.clone(),
-        //             &self.center.old_tsig_key_store,
-        //             None,
-        //             &self.xfr_in,
-        //             zone_updated_tx.clone(),
-        //         )?
-        //     };
-
-        //     if let Err(err) = zone_maintainer.insert_zone(zone).await {
-        //         error!("[ZL]: Error: Failed to insert zone '{zone_name}': {err}")
-        //     }
-        // }
-=======
         // Load primary zones.
         // Create secondary zones.
         let zones = {
@@ -124,7 +91,6 @@
                 error!("[ZL]: Error: Failed to insert zone '{name}': {err}")
             }
         }
->>>>>>> 1a89ed18
 
         let zone_maintainer_clone = zone_maintainer.clone();
         tokio::spawn(async move { zone_maintainer_clone.run().await });
