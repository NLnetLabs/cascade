--- conflicted
+++ resolved
@@ -335,7 +335,6 @@
                 .await;
             }
 
-<<<<<<< HEAD
             ApplicationCommand::IsZonePendingApproval { zone_name, tx } => {
                 let locked = self.pending_approvals.read().await;
                 let pending = locked
@@ -344,8 +343,6 @@
                 let _ = tx.send(pending).ok();
             }
 
-=======
->>>>>>> 80fc6603
             ApplicationCommand::SeekApprovalForUnsignedZone { .. }
             | ApplicationCommand::SeekApprovalForSignedZone { .. } => {
                 self.on_seek_approval_for_zone_cmd(cmd, unit_name, update_tx)
